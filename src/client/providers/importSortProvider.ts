'use strict';
import * as child_process from 'child_process';
import * as fs from 'fs';
import * as path from 'path';
import * as vscode from 'vscode';
import { PythonSettings } from '../common/configSettings';
import { getTempFileWithDocumentContents, getTextEditsFromPatch } from '../common/editor';

// tslint:disable-next-line:completed-docs
export class PythonImportSortProvider {
    public async sortImports(extensionDir: string, document: vscode.TextDocument): Promise<vscode.TextEdit[]> {
        if (document.lineCount === 1) {
            return [];
        }
        // isort does have the ability to read from the process input stream and return the formatted code out of the output stream.
        // However they don't support returning the diff of the formatted text when reading data from the input stream.
<<<<<<< HEAD
        // Yes getting text formatted that way avoids having to create a temporary file, however the diffing will have.
=======
        // Yes getting text formatted that way avoids having to create a temporary file, however the diffing will have
>>>>>>> 8fd2a312
        // to be done here in node (extension), i.e. extension cpu, i.e. less responsive solution.
        const importScript = path.join(extensionDir, 'pythonFiles', 'sortImports.py');
        const tmpFileCreated = document.isDirty;
        const filePath = tmpFileCreated ? await getTempFileWithDocumentContents(document) : document.fileName;
        const settings = PythonSettings.getInstance(document.uri);
        const pythonPath = settings.pythonPath;
        const isort = settings.sortImports.path;
        const args = settings.sortImports.args.join(' ');
        let isortCmd = '';
        if (typeof isort === 'string' && isort.length > 0) {
            if (isort.indexOf(' ') > 0) {
                isortCmd = `"${isort}" "${filePath}" --diff ${args}`;
<<<<<<< HEAD
            }
            else {
=======
            } else {
>>>>>>> 8fd2a312
                isortCmd = `${isort} "${filePath}" --diff ${args}`;
            }
        } else {
            if (pythonPath.indexOf(' ') > 0) {
                isortCmd = `"${pythonPath}" "${importScript}" "${filePath}" --diff ${args}`;
<<<<<<< HEAD
            }
            else {
=======
            } else {
>>>>>>> 8fd2a312
                isortCmd = `${pythonPath} "${importScript}" "${filePath}" --diff ${args}`;
            }
        }
        // tslint:disable-next-line:promise-must-complete
        return await new Promise<vscode.TextEdit[]>((resolve, reject) => {
            child_process.exec(isortCmd, (error, stdout, stderr) => {
                if (tmpFileCreated) {
                    fs.unlink(filePath);
<<<<<<< HEAD
                }
                if (error || (stderr && stderr.length > 0)) {
                    reject(error ? error : stderr);
                }
                else {
                    resolve(getTextEditsFromPatch(document.getText(), stdout));
                }
=======
                }
                if (error || (stderr && stderr.length > 0)) {
                    reject(error ? error : stderr);
                } else {
                    resolve(getTextEditsFromPatch(document.getText(), stdout));
                }
>>>>>>> 8fd2a312
            });
        });
    }
}<|MERGE_RESOLUTION|>--- conflicted
+++ resolved
@@ -14,11 +14,7 @@
         }
         // isort does have the ability to read from the process input stream and return the formatted code out of the output stream.
         // However they don't support returning the diff of the formatted text when reading data from the input stream.
-<<<<<<< HEAD
-        // Yes getting text formatted that way avoids having to create a temporary file, however the diffing will have.
-=======
         // Yes getting text formatted that way avoids having to create a temporary file, however the diffing will have
->>>>>>> 8fd2a312
         // to be done here in node (extension), i.e. extension cpu, i.e. less responsive solution.
         const importScript = path.join(extensionDir, 'pythonFiles', 'sortImports.py');
         const tmpFileCreated = document.isDirty;
@@ -31,23 +27,13 @@
         if (typeof isort === 'string' && isort.length > 0) {
             if (isort.indexOf(' ') > 0) {
                 isortCmd = `"${isort}" "${filePath}" --diff ${args}`;
-<<<<<<< HEAD
-            }
-            else {
-=======
             } else {
->>>>>>> 8fd2a312
                 isortCmd = `${isort} "${filePath}" --diff ${args}`;
             }
         } else {
             if (pythonPath.indexOf(' ') > 0) {
                 isortCmd = `"${pythonPath}" "${importScript}" "${filePath}" --diff ${args}`;
-<<<<<<< HEAD
-            }
-            else {
-=======
             } else {
->>>>>>> 8fd2a312
                 isortCmd = `${pythonPath} "${importScript}" "${filePath}" --diff ${args}`;
             }
         }
@@ -56,22 +42,12 @@
             child_process.exec(isortCmd, (error, stdout, stderr) => {
                 if (tmpFileCreated) {
                     fs.unlink(filePath);
-<<<<<<< HEAD
-                }
-                if (error || (stderr && stderr.length > 0)) {
-                    reject(error ? error : stderr);
-                }
-                else {
-                    resolve(getTextEditsFromPatch(document.getText(), stdout));
-                }
-=======
                 }
                 if (error || (stderr && stderr.length > 0)) {
                     reject(error ? error : stderr);
                 } else {
                     resolve(getTextEditsFromPatch(document.getText(), stdout));
                 }
->>>>>>> 8fd2a312
             });
         });
     }
