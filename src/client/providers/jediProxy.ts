--- conflicted
+++ resolved
@@ -673,29 +673,18 @@
     signature: string;
 }
 
-<<<<<<< HEAD
 export class JediProxyHandler<R extends ICommandResult> implements vscode.Disposable {
-    private cancellationTokenSource: vscode.CancellationTokenSource;
-=======
-export class JediProxyHandler<R extends ICommandResult> {
-    private jediProxy: JediProxy;
     private commandCancellationTokenSources: Map<CommandType, vscode.CancellationTokenSource>;
->>>>>>> 792b022e
 
     public get JediProxy(): JediProxy {
         return this.jediProxy;
     }
 
-<<<<<<< HEAD
     public constructor(private jediProxy: JediProxy = null) {
+        this.commandCancellationTokenSources = new Map<CommandType, vscode.CancellationTokenSource>();
     }
     public dispose() {
         this.jediProxy.dispose();
-=======
-    public constructor(context: vscode.ExtensionContext, jediProxy: JediProxy = null) {
-        this.jediProxy = jediProxy ? jediProxy : new JediProxy(context);
-        this.commandCancellationTokenSources = new Map<CommandType, vscode.CancellationTokenSource>();
->>>>>>> 792b022e
     }
     public sendCommand(cmd: ICommand<R>, token?: vscode.CancellationToken): Promise<R> {
         var executionCmd = <IExecutionCommand<R>>cmd;
