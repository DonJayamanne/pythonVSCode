'use strict';
import * as vscode from 'vscode';
import * as settings from '../common/configSettings';
import { Commands, PythonLanguage } from '../common/constants';
let path = require('path');
let terminal: vscode.Terminal;
import { IS_WINDOWS } from '../common/utils';

export function activateExecInTerminalProvider(): vscode.Disposable[] {
    const disposables: vscode.Disposable[] = [];
    disposables.push(vscode.commands.registerCommand(Commands.Exec_In_Terminal, execInTerminal));
    disposables.push(vscode.commands.registerCommand(Commands.Exec_Selection_In_Terminal, execSelectionInTerminal));
    disposables.push(vscode.commands.registerCommand(Commands.Exec_Selection_In_Django_Shell, execSelectionInDjangoShell));
    disposables.push(vscode.window.onDidCloseTerminal((closedTermina: vscode.Terminal) => {
        if (terminal === closedTermina) {
            terminal = null;
        }
    }));
    return disposables;
}

function execInTerminal(fileUri?: vscode.Uri) {
    let pythonSettings = settings.PythonSettings.getInstance();
    const currentPythonPath = pythonSettings.pythonPath;
    let filePath: string;

    if (fileUri === undefined || typeof fileUri.fsPath !== 'string') {
        const activeEditor = vscode.window.activeTextEditor;
        if (activeEditor !== undefined) {
            if (!activeEditor.document.isUntitled) {
                if (activeEditor.document.languageId === PythonLanguage.language) {
                    filePath = activeEditor.document.fileName;
                } else {
                    vscode.window.showErrorMessage('The active file is not a Python source file');
                    return;
                }
            } else {
                vscode.window.showErrorMessage('The active file needs to be saved before it can be run');
                return;
            }
        } else {
            vscode.window.showErrorMessage('No open file to run in terminal');
            return;
        }
    } else {
        filePath = fileUri.fsPath;
    }

    if (filePath.indexOf(' ') > 0) {
        filePath = `"${filePath}"`;
    }
    terminal = terminal ? terminal : vscode.window.createTerminal(`Python`);
    if (pythonSettings.terminal && pythonSettings.terminal.executeInFileDir) {
        const fileDirPath = path.dirname(filePath);
        if (fileDirPath !== vscode.workspace.rootPath && fileDirPath.substring(1) !== vscode.workspace.rootPath) {
            terminal.sendText(`cd "${fileDirPath}"`);
        }
    }
    const launchArgs = settings.PythonSettings.getInstance().terminal.launchArgs;
    const launchArgsString = launchArgs.length > 0 ? " ".concat(launchArgs.join(" ")) : "";
    if (IS_WINDOWS) {
        const cmd = `"${currentPythonPath}"${launchArgsString} ${filePath}`;
        terminal.sendText(cmd.replace(/\\/g, "/"));
    }
    else {
        terminal.sendText(`${currentPythonPath}${launchArgsString} ${filePath}`);
    }
    terminal.show();
}

function execSelectionInTerminal() {
    const currentPythonPath = settings.PythonSettings.getInstance().pythonPath;
    const activeEditor = vscode.window.activeTextEditor;
    if (!activeEditor) {
        return;
    }

    const selection = vscode.window.activeTextEditor.selection;
    if (selection.isEmpty) {
        return;
    }
    const code = vscode.window.activeTextEditor.document.getText(new vscode.Range(selection.start, selection.end));
    const launchArgs = settings.PythonSettings.getInstance().terminal.launchArgs;
    terminal = terminal ? terminal : vscode.window.createTerminal(`Python`, currentPythonPath, launchArgs);
    const unix_code = code.replace(/\r\n/g, "\n")
    if (IS_WINDOWS) {
<<<<<<< HEAD
        terminal.sendText(unix_code.replace(/\n/g, "\r\n"));
=======
        // Multi line commands don't work the same way on windows terminals as it does on other OS
        // So just start the Python REPL, then send the commands
        if (currentPythonPath.indexOf(' ') > 0) {
            terminal.sendText(`"${currentPythonPath}"${launchArgsString}`);
        }
        else {
            terminal.sendText(`${currentPythonPath}${launchArgsString}`);
        }
        terminal.sendText(code);
>>>>>>> c54055ea
    }
    else
    {
        terminal.sendText(unix_code)
    }
    terminal.show();
}

function execSelectionInDjangoShell() {
    const currentPythonPath = settings.PythonSettings.getInstance().pythonPath;
    const activeEditor = vscode.window.activeTextEditor;
    const workspaceRoot = vscode.workspace.rootPath;
    const djangoShellCmd = [
        workspaceRoot.concat("/manage.py"),
        "shell"
    ]

    if (!activeEditor) {
        return;
    }

    const selection = vscode.window.activeTextEditor.selection;
    if (selection.isEmpty) {
        return;
    }
    const code = vscode.window.activeTextEditor.document.getText(new vscode.Range(selection.start, selection.end));
    terminal = terminal ? terminal : vscode.window.createTerminal(`Django Shell`, currentPythonPath, djangoShellCmd);
    const unix_code = code.replace(/\r\n/g, "\n")
    if (IS_WINDOWS) {
        terminal.sendText(unix_code.replace(/\n/g, "\r\n"));
    }
    else
    {
        terminal.sendText(unix_code)
    }
    terminal.show();
}<|MERGE_RESOLUTION|>--- conflicted
+++ resolved
@@ -20,9 +20,16 @@
 }
 
 function execInTerminal(fileUri?: vscode.Uri) {
+    const terminalShellSettings = vscode.workspace.getConfiguration('terminal.integrated.shell');
+    const IS_POWERSHELL = /powershell/.test(terminalShellSettings.get<string>('windows'));
+
     let pythonSettings = settings.PythonSettings.getInstance();
-    const currentPythonPath = pythonSettings.pythonPath;
     let filePath: string;
+    
+    let currentPythonPath = pythonSettings.pythonPath;
+    if (currentPythonPath.indexOf(' ') > 0 ) {
+       currentPythonPath =  `"${currentPythonPath}"`
+    }
 
     if (fileUri === undefined || typeof fileUri.fsPath !== 'string') {
         const activeEditor = vscode.window.activeTextEditor;
@@ -49,6 +56,7 @@
     if (filePath.indexOf(' ') > 0) {
         filePath = `"${filePath}"`;
     }
+
     terminal = terminal ? terminal : vscode.window.createTerminal(`Python`);
     if (pythonSettings.terminal && pythonSettings.terminal.executeInFileDir) {
         const fileDirPath = path.dirname(filePath);
@@ -58,18 +66,31 @@
     }
     const launchArgs = settings.PythonSettings.getInstance().terminal.launchArgs;
     const launchArgsString = launchArgs.length > 0 ? " ".concat(launchArgs.join(" ")) : "";
+    const command = `${currentPythonPath}${launchArgsString} ${filePath}`
     if (IS_WINDOWS) {
-        const cmd = `"${currentPythonPath}"${launchArgsString} ${filePath}`;
-        terminal.sendText(cmd.replace(/\\/g, "/"));
+        const commandWin = command.replace(/\\/g, "/");
+        if (IS_POWERSHELL) {
+            terminal.sendText(`& ${commandWin}`);
+        }
+        else {
+            terminal.sendText(commandWin);
+        }
     }
     else {
-        terminal.sendText(`${currentPythonPath}${launchArgsString} ${filePath}`);
+        terminal.sendText(command);
     }
     terminal.show();
 }
 
 function execSelectionInTerminal() {
-    const currentPythonPath = settings.PythonSettings.getInstance().pythonPath;
+    const terminalShellSettings = vscode.workspace.getConfiguration('terminal.integrated.shell');
+    const IS_POWERSHELL = /powershell/.test(terminalShellSettings.get<string>('windows'));
+
+    let currentPythonPath = settings.PythonSettings.getInstance().pythonPath;
+    if (currentPythonPath.indexOf(' ') > 0 ) {
+       currentPythonPath =  `"${currentPythonPath}"`
+    }
+
     const activeEditor = vscode.window.activeTextEditor;
     if (!activeEditor) {
         return;
@@ -81,22 +102,26 @@
     }
     const code = vscode.window.activeTextEditor.document.getText(new vscode.Range(selection.start, selection.end));
     const launchArgs = settings.PythonSettings.getInstance().terminal.launchArgs;
-    terminal = terminal ? terminal : vscode.window.createTerminal(`Python`, currentPythonPath, launchArgs);
+    const launchArgsString = launchArgs.length > 0 ? " ".concat(launchArgs.join(" ")) : "";
+    const command = `${currentPythonPath}${launchArgsString}`
+    if (!terminal) {
+        terminal = vscode.window.createTerminal(`Python`);
+        if (IS_WINDOWS) {
+            const commandWin = command.replace(/\\/g, "/");
+            if (IS_POWERSHELL) {
+                terminal.sendText(`& ${commandWin}`);
+            }
+            else {
+                terminal.sendText(commandWin);
+            }
+        }
+        else {
+            terminal.sendText(command);
+        }
+    }
     const unix_code = code.replace(/\r\n/g, "\n")
     if (IS_WINDOWS) {
-<<<<<<< HEAD
         terminal.sendText(unix_code.replace(/\n/g, "\r\n"));
-=======
-        // Multi line commands don't work the same way on windows terminals as it does on other OS
-        // So just start the Python REPL, then send the commands
-        if (currentPythonPath.indexOf(' ') > 0) {
-            terminal.sendText(`"${currentPythonPath}"${launchArgsString}`);
-        }
-        else {
-            terminal.sendText(`${currentPythonPath}${launchArgsString}`);
-        }
-        terminal.sendText(code);
->>>>>>> c54055ea
     }
     else
     {
@@ -106,24 +131,44 @@
 }
 
 function execSelectionInDjangoShell() {
-    const currentPythonPath = settings.PythonSettings.getInstance().pythonPath;
+    const terminalShellSettings = vscode.workspace.getConfiguration('terminal.integrated.shell');
+    const IS_POWERSHELL = /powershell/.test(terminalShellSettings.get<string>('windows'));
+
+    let currentPythonPath = settings.PythonSettings.getInstance().pythonPath;
+    if (currentPythonPath.indexOf(' ') > 0 ) {
+       currentPythonPath =  `"${currentPythonPath}"`
+    }
+
     const activeEditor = vscode.window.activeTextEditor;
-    const workspaceRoot = vscode.workspace.rootPath;
-    const djangoShellCmd = [
-        workspaceRoot.concat("/manage.py"),
-        "shell"
-    ]
-
     if (!activeEditor) {
         return;
     }
 
+    const workspaceRoot = vscode.workspace.rootPath;
+    const djangoShellCmd = `"${workspaceRoot}/manage.py" shell`
     const selection = vscode.window.activeTextEditor.selection;
     if (selection.isEmpty) {
         return;
     }
     const code = vscode.window.activeTextEditor.document.getText(new vscode.Range(selection.start, selection.end));
-    terminal = terminal ? terminal : vscode.window.createTerminal(`Django Shell`, currentPythonPath, djangoShellCmd);
+    const launchArgs = settings.PythonSettings.getInstance().terminal.launchArgs;
+    const launchArgsString = launchArgs.length > 0 ? " ".concat(launchArgs.join(" ")) : "";
+    const command = `${currentPythonPath}${launchArgsString} ${djangoShellCmd}`
+    if (!terminal) {
+        terminal = vscode.window.createTerminal(`Django Shell`);
+        if (IS_WINDOWS) {
+            const commandWin = command.replace(/\\/g, "/");
+            if (IS_POWERSHELL) {
+                terminal.sendText(`& ${commandWin}`);
+            }
+            else {
+                terminal.sendText(commandWin);
+            }
+        }
+        else {
+            terminal.sendText(command);
+        }
+    }
     const unix_code = code.replace(/\r\n/g, "\n")
     if (IS_WINDOWS) {
         terminal.sendText(unix_code.replace(/\n/g, "\r\n"));
