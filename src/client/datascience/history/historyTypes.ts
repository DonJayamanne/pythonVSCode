// Copyright (c) Microsoft Corporation. All rights reserved.
// Licensed under the MIT License.
'use strict';
import * as monacoEditor from 'monaco-editor/esm/vs/editor/editor.api';

import { CssMessages, IGetCssRequest, IGetCssResponse, SharedMessages } from '../constants';
import { ICell, IHistoryInfo, IJupyterVariable, IJupyterVariablesResponse } from '../types';

export namespace HistoryMessages {
    export const StartCell = 'start_cell';
    export const FinishCell = 'finish_cell';
    export const UpdateCell = 'update_cell';
    export const GotoCodeCell = 'gotocell_code';
    export const RestartKernel = 'restart_kernel';
    export const Export = 'export_to_ipynb';
    export const GetAllCells = 'get_all_cells';
    export const ReturnAllCells = 'return_all_cells';
    export const DeleteCell = 'delete_cell';
    export const DeleteAllCells = 'delete_all_cells';
    export const Undo = 'undo';
    export const Redo = 'redo';
    export const ExpandAll = 'expand_all';
    export const CollapseAll = 'collapse_all';
    export const StartProgress = 'start_progress';
    export const StopProgress = 'stop_progress';
    export const Interrupt = 'interrupt';
    export const SubmitNewCell = 'submit_new_cell';
    export const UpdateSettings = SharedMessages.UpdateSettings;
    export const SendInfo = 'send_info';
    export const Started = SharedMessages.Started;
    export const AddedSysInfo = 'added_sys_info';
    export const RemoteAddCode = 'remote_add_code';
    export const Activate = 'activate';
    export const ShowDataViewer = 'show_data_explorer';
    export const GetVariablesRequest = 'get_variables_request';
    export const GetVariablesResponse = 'get_variables_response';
    export const GetVariableValueRequest = 'get_variable_value_request';
    export const GetVariableValueResponse = 'get_variable_value_response';
    export const VariableExplorerToggle = 'variable_explorer_toggle';
    export const ProvideCompletionItemsRequest = 'provide_completion_items_request';
    export const CancelCompletionItemsRequest = 'cancel_completion_items_request';
    export const ProvideCompletionItemsResponse = 'provide_completion_items_response';
    export const ProvideHoverRequest = 'provide_hover_request';
    export const CancelHoverRequest = 'cancel_hover_request';
    export const ProvideHoverResponse = 'provide_hover_response';
<<<<<<< HEAD
=======
    export const ProvideSignatureHelpRequest = 'provide_signature_help_request';
    export const CancelSignatureHelpRequest = 'cancel_signature_help_request';
    export const ProvideSignatureHelpResponse = 'provide_signature_help_response';
>>>>>>> be04d162
    export const AddCell = 'add_cell';
    export const EditCell = 'edit_cell';
    export const RemoveCell = 'remove_cell';
    export const LoadOnigasmAssemblyRequest = 'load_onigasm_assembly_request';
    export const LoadOnigasmAssemblyResponse = 'load_onigasm_assembly_response';
    export const LoadTmLanguageRequest = 'load_tmlanguage_request';
    export const LoadTmLanguageResponse = 'load_tmlanguage_response';
}

// These are the messages that will mirror'd to guest/hosts in
// a live share session
export const HistoryRemoteMessages : string[] = [
    HistoryMessages.AddedSysInfo,
    HistoryMessages.RemoteAddCode
];

export interface IGotoCode {
    file: string;
    line: number;
}

export interface IAddedSysInfo {
    id: string;
    sysInfoCell: ICell;
}

export interface IExecuteInfo {
    code: string;
    id: string;
    file: string;
    line: number;
}

export interface IRemoteAddCode extends IExecuteInfo {
    originator: string;
}

export interface ISubmitNewCell {
    code: string;
    id: string;
}

export interface IProvideCompletionItemsRequest {
    position: monacoEditor.Position;
    context: monacoEditor.languages.CompletionContext;
    requestId: string;
    cellId: string;
}

export interface IProvideHoverRequest {
    position: monacoEditor.Position;
    requestId: string;
    cellId: string;
}

<<<<<<< HEAD
=======
export interface IProvideSignatureHelpRequest {
    position: monacoEditor.Position;
    context: monacoEditor.languages.SignatureHelpContext;
    requestId: string;
    cellId: string;
}

>>>>>>> be04d162
export interface ICancelIntellisenseRequest {
    requestId: string;
}

export interface IProvideCompletionItemsResponse {
    list: monacoEditor.languages.CompletionList;
    requestId: string;
}

export interface IProvideHoverResponse {
    hover: monacoEditor.languages.Hover;
    requestId: string;
}

<<<<<<< HEAD
=======
export interface IProvideSignatureHelpResponse {
    signatureHelp: monacoEditor.languages.SignatureHelp;
    requestId: string;
}

>>>>>>> be04d162
export interface IPosition {
    line: number;
    ch: number;
}

export interface IEditCell {
    changes: monacoEditor.editor.IModelContentChange[];
    id: string;
}

export interface IAddCell {
<<<<<<< HEAD
    text: string;
=======
    fullText: string;
    currentText: string;
>>>>>>> be04d162
    file: string;
    id: string;
}

export interface IRemoveCell {
    id: string;
}

// Map all messages to specific payloads
export class IHistoryMapping {
    public [HistoryMessages.StartCell]: ICell;
    public [HistoryMessages.FinishCell]: ICell;
    public [HistoryMessages.UpdateCell]: ICell;
    public [HistoryMessages.GotoCodeCell]: IGotoCode;
    public [HistoryMessages.RestartKernel]: never | undefined;
    public [HistoryMessages.Export]: ICell[];
    public [HistoryMessages.GetAllCells]: ICell;
    public [HistoryMessages.ReturnAllCells]: ICell[];
    public [HistoryMessages.DeleteCell]: never | undefined;
    public [HistoryMessages.DeleteAllCells]: never | undefined;
    public [HistoryMessages.Undo]: never | undefined;
    public [HistoryMessages.Redo]: never | undefined;
    public [HistoryMessages.ExpandAll]: never | undefined;
    public [HistoryMessages.CollapseAll]: never | undefined;
    public [HistoryMessages.StartProgress]: never | undefined;
    public [HistoryMessages.StopProgress]: never | undefined;
    public [HistoryMessages.Interrupt]: never | undefined;
    public [HistoryMessages.UpdateSettings]: string;
    public [HistoryMessages.SubmitNewCell]: ISubmitNewCell;
    public [HistoryMessages.SendInfo]: IHistoryInfo;
    public [HistoryMessages.Started]: never | undefined;
    public [HistoryMessages.AddedSysInfo]: IAddedSysInfo;
    public [HistoryMessages.RemoteAddCode]: IRemoteAddCode;
    public [HistoryMessages.Activate] : never | undefined;
    public [HistoryMessages.ShowDataViewer]: string;
    public [HistoryMessages.GetVariablesRequest]: number;
    public [HistoryMessages.GetVariablesResponse]: IJupyterVariablesResponse;
    public [HistoryMessages.GetVariableValueRequest]: IJupyterVariable;
    public [HistoryMessages.GetVariableValueResponse]: IJupyterVariable;
    public [HistoryMessages.VariableExplorerToggle]: boolean;
    public [CssMessages.GetCssRequest] : IGetCssRequest;
    public [CssMessages.GetCssResponse] : IGetCssResponse;
    public [HistoryMessages.ProvideCompletionItemsRequest] : IProvideCompletionItemsRequest;
    public [HistoryMessages.CancelCompletionItemsRequest] : ICancelIntellisenseRequest;
    public [HistoryMessages.ProvideCompletionItemsResponse] : IProvideCompletionItemsResponse;
    public [HistoryMessages.ProvideHoverRequest] : IProvideHoverRequest;
    public [HistoryMessages.CancelHoverRequest] : ICancelIntellisenseRequest;
    public [HistoryMessages.ProvideHoverResponse] : IProvideHoverResponse;
<<<<<<< HEAD
=======
    public [HistoryMessages.ProvideSignatureHelpRequest] : IProvideSignatureHelpRequest;
    public [HistoryMessages.CancelSignatureHelpRequest] : ICancelIntellisenseRequest;
    public [HistoryMessages.ProvideSignatureHelpResponse] : IProvideSignatureHelpResponse;
>>>>>>> be04d162
    public [HistoryMessages.AddCell] : IAddCell;
    public [HistoryMessages.EditCell] : IEditCell;
    public [HistoryMessages.RemoveCell] : IRemoveCell;
    public [HistoryMessages.LoadOnigasmAssemblyRequest]: never | undefined;
    public [HistoryMessages.LoadOnigasmAssemblyResponse]: Buffer;
    public [HistoryMessages.LoadTmLanguageRequest]: never | undefined;
    public [HistoryMessages.LoadTmLanguageResponse]: string | undefined;
}
<|MERGE_RESOLUTION|>--- conflicted
+++ resolved
@@ -1,217 +1,201 @@
-// Copyright (c) Microsoft Corporation. All rights reserved.
-// Licensed under the MIT License.
-'use strict';
-import * as monacoEditor from 'monaco-editor/esm/vs/editor/editor.api';
-
-import { CssMessages, IGetCssRequest, IGetCssResponse, SharedMessages } from '../constants';
-import { ICell, IHistoryInfo, IJupyterVariable, IJupyterVariablesResponse } from '../types';
-
-export namespace HistoryMessages {
-    export const StartCell = 'start_cell';
-    export const FinishCell = 'finish_cell';
-    export const UpdateCell = 'update_cell';
-    export const GotoCodeCell = 'gotocell_code';
-    export const RestartKernel = 'restart_kernel';
-    export const Export = 'export_to_ipynb';
-    export const GetAllCells = 'get_all_cells';
-    export const ReturnAllCells = 'return_all_cells';
-    export const DeleteCell = 'delete_cell';
-    export const DeleteAllCells = 'delete_all_cells';
-    export const Undo = 'undo';
-    export const Redo = 'redo';
-    export const ExpandAll = 'expand_all';
-    export const CollapseAll = 'collapse_all';
-    export const StartProgress = 'start_progress';
-    export const StopProgress = 'stop_progress';
-    export const Interrupt = 'interrupt';
-    export const SubmitNewCell = 'submit_new_cell';
-    export const UpdateSettings = SharedMessages.UpdateSettings;
-    export const SendInfo = 'send_info';
-    export const Started = SharedMessages.Started;
-    export const AddedSysInfo = 'added_sys_info';
-    export const RemoteAddCode = 'remote_add_code';
-    export const Activate = 'activate';
-    export const ShowDataViewer = 'show_data_explorer';
-    export const GetVariablesRequest = 'get_variables_request';
-    export const GetVariablesResponse = 'get_variables_response';
-    export const GetVariableValueRequest = 'get_variable_value_request';
-    export const GetVariableValueResponse = 'get_variable_value_response';
-    export const VariableExplorerToggle = 'variable_explorer_toggle';
-    export const ProvideCompletionItemsRequest = 'provide_completion_items_request';
-    export const CancelCompletionItemsRequest = 'cancel_completion_items_request';
-    export const ProvideCompletionItemsResponse = 'provide_completion_items_response';
-    export const ProvideHoverRequest = 'provide_hover_request';
-    export const CancelHoverRequest = 'cancel_hover_request';
-    export const ProvideHoverResponse = 'provide_hover_response';
-<<<<<<< HEAD
-=======
-    export const ProvideSignatureHelpRequest = 'provide_signature_help_request';
-    export const CancelSignatureHelpRequest = 'cancel_signature_help_request';
-    export const ProvideSignatureHelpResponse = 'provide_signature_help_response';
->>>>>>> be04d162
-    export const AddCell = 'add_cell';
-    export const EditCell = 'edit_cell';
-    export const RemoveCell = 'remove_cell';
-    export const LoadOnigasmAssemblyRequest = 'load_onigasm_assembly_request';
-    export const LoadOnigasmAssemblyResponse = 'load_onigasm_assembly_response';
-    export const LoadTmLanguageRequest = 'load_tmlanguage_request';
-    export const LoadTmLanguageResponse = 'load_tmlanguage_response';
-}
-
-// These are the messages that will mirror'd to guest/hosts in
-// a live share session
-export const HistoryRemoteMessages : string[] = [
-    HistoryMessages.AddedSysInfo,
-    HistoryMessages.RemoteAddCode
-];
-
-export interface IGotoCode {
-    file: string;
-    line: number;
-}
-
-export interface IAddedSysInfo {
-    id: string;
-    sysInfoCell: ICell;
-}
-
-export interface IExecuteInfo {
-    code: string;
-    id: string;
-    file: string;
-    line: number;
-}
-
-export interface IRemoteAddCode extends IExecuteInfo {
-    originator: string;
-}
-
-export interface ISubmitNewCell {
-    code: string;
-    id: string;
-}
-
-export interface IProvideCompletionItemsRequest {
-    position: monacoEditor.Position;
-    context: monacoEditor.languages.CompletionContext;
-    requestId: string;
-    cellId: string;
-}
-
-export interface IProvideHoverRequest {
-    position: monacoEditor.Position;
-    requestId: string;
-    cellId: string;
-}
-
-<<<<<<< HEAD
-=======
-export interface IProvideSignatureHelpRequest {
-    position: monacoEditor.Position;
-    context: monacoEditor.languages.SignatureHelpContext;
-    requestId: string;
-    cellId: string;
-}
-
->>>>>>> be04d162
-export interface ICancelIntellisenseRequest {
-    requestId: string;
-}
-
-export interface IProvideCompletionItemsResponse {
-    list: monacoEditor.languages.CompletionList;
-    requestId: string;
-}
-
-export interface IProvideHoverResponse {
-    hover: monacoEditor.languages.Hover;
-    requestId: string;
-}
-
-<<<<<<< HEAD
-=======
-export interface IProvideSignatureHelpResponse {
-    signatureHelp: monacoEditor.languages.SignatureHelp;
-    requestId: string;
-}
-
->>>>>>> be04d162
-export interface IPosition {
-    line: number;
-    ch: number;
-}
-
-export interface IEditCell {
-    changes: monacoEditor.editor.IModelContentChange[];
-    id: string;
-}
-
-export interface IAddCell {
-<<<<<<< HEAD
-    text: string;
-=======
-    fullText: string;
-    currentText: string;
->>>>>>> be04d162
-    file: string;
-    id: string;
-}
-
-export interface IRemoveCell {
-    id: string;
-}
-
-// Map all messages to specific payloads
-export class IHistoryMapping {
-    public [HistoryMessages.StartCell]: ICell;
-    public [HistoryMessages.FinishCell]: ICell;
-    public [HistoryMessages.UpdateCell]: ICell;
-    public [HistoryMessages.GotoCodeCell]: IGotoCode;
-    public [HistoryMessages.RestartKernel]: never | undefined;
-    public [HistoryMessages.Export]: ICell[];
-    public [HistoryMessages.GetAllCells]: ICell;
-    public [HistoryMessages.ReturnAllCells]: ICell[];
-    public [HistoryMessages.DeleteCell]: never | undefined;
-    public [HistoryMessages.DeleteAllCells]: never | undefined;
-    public [HistoryMessages.Undo]: never | undefined;
-    public [HistoryMessages.Redo]: never | undefined;
-    public [HistoryMessages.ExpandAll]: never | undefined;
-    public [HistoryMessages.CollapseAll]: never | undefined;
-    public [HistoryMessages.StartProgress]: never | undefined;
-    public [HistoryMessages.StopProgress]: never | undefined;
-    public [HistoryMessages.Interrupt]: never | undefined;
-    public [HistoryMessages.UpdateSettings]: string;
-    public [HistoryMessages.SubmitNewCell]: ISubmitNewCell;
-    public [HistoryMessages.SendInfo]: IHistoryInfo;
-    public [HistoryMessages.Started]: never | undefined;
-    public [HistoryMessages.AddedSysInfo]: IAddedSysInfo;
-    public [HistoryMessages.RemoteAddCode]: IRemoteAddCode;
-    public [HistoryMessages.Activate] : never | undefined;
-    public [HistoryMessages.ShowDataViewer]: string;
-    public [HistoryMessages.GetVariablesRequest]: number;
-    public [HistoryMessages.GetVariablesResponse]: IJupyterVariablesResponse;
-    public [HistoryMessages.GetVariableValueRequest]: IJupyterVariable;
-    public [HistoryMessages.GetVariableValueResponse]: IJupyterVariable;
-    public [HistoryMessages.VariableExplorerToggle]: boolean;
-    public [CssMessages.GetCssRequest] : IGetCssRequest;
-    public [CssMessages.GetCssResponse] : IGetCssResponse;
-    public [HistoryMessages.ProvideCompletionItemsRequest] : IProvideCompletionItemsRequest;
-    public [HistoryMessages.CancelCompletionItemsRequest] : ICancelIntellisenseRequest;
-    public [HistoryMessages.ProvideCompletionItemsResponse] : IProvideCompletionItemsResponse;
-    public [HistoryMessages.ProvideHoverRequest] : IProvideHoverRequest;
-    public [HistoryMessages.CancelHoverRequest] : ICancelIntellisenseRequest;
-    public [HistoryMessages.ProvideHoverResponse] : IProvideHoverResponse;
-<<<<<<< HEAD
-=======
-    public [HistoryMessages.ProvideSignatureHelpRequest] : IProvideSignatureHelpRequest;
-    public [HistoryMessages.CancelSignatureHelpRequest] : ICancelIntellisenseRequest;
-    public [HistoryMessages.ProvideSignatureHelpResponse] : IProvideSignatureHelpResponse;
->>>>>>> be04d162
-    public [HistoryMessages.AddCell] : IAddCell;
-    public [HistoryMessages.EditCell] : IEditCell;
-    public [HistoryMessages.RemoveCell] : IRemoveCell;
-    public [HistoryMessages.LoadOnigasmAssemblyRequest]: never | undefined;
-    public [HistoryMessages.LoadOnigasmAssemblyResponse]: Buffer;
-    public [HistoryMessages.LoadTmLanguageRequest]: never | undefined;
-    public [HistoryMessages.LoadTmLanguageResponse]: string | undefined;
-}
+// Copyright (c) Microsoft Corporation. All rights reserved.
+// Licensed under the MIT License.
+'use strict';
+import * as monacoEditor from 'monaco-editor/esm/vs/editor/editor.api';
+
+import { CssMessages, IGetCssRequest, IGetCssResponse, SharedMessages } from '../constants';
+import { ICell, IHistoryInfo, IJupyterVariable, IJupyterVariablesResponse } from '../types';
+
+export namespace HistoryMessages {
+    export const StartCell = 'start_cell';
+    export const FinishCell = 'finish_cell';
+    export const UpdateCell = 'update_cell';
+    export const GotoCodeCell = 'gotocell_code';
+    export const RestartKernel = 'restart_kernel';
+    export const Export = 'export_to_ipynb';
+    export const GetAllCells = 'get_all_cells';
+    export const ReturnAllCells = 'return_all_cells';
+    export const DeleteCell = 'delete_cell';
+    export const DeleteAllCells = 'delete_all_cells';
+    export const Undo = 'undo';
+    export const Redo = 'redo';
+    export const ExpandAll = 'expand_all';
+    export const CollapseAll = 'collapse_all';
+    export const StartProgress = 'start_progress';
+    export const StopProgress = 'stop_progress';
+    export const Interrupt = 'interrupt';
+    export const SubmitNewCell = 'submit_new_cell';
+    export const UpdateSettings = SharedMessages.UpdateSettings;
+    export const SendInfo = 'send_info';
+    export const Started = SharedMessages.Started;
+    export const AddedSysInfo = 'added_sys_info';
+    export const RemoteAddCode = 'remote_add_code';
+    export const Activate = 'activate';
+    export const ShowDataViewer = 'show_data_explorer';
+    export const GetVariablesRequest = 'get_variables_request';
+    export const GetVariablesResponse = 'get_variables_response';
+    export const GetVariableValueRequest = 'get_variable_value_request';
+    export const GetVariableValueResponse = 'get_variable_value_response';
+    export const VariableExplorerToggle = 'variable_explorer_toggle';
+    export const ProvideCompletionItemsRequest = 'provide_completion_items_request';
+    export const CancelCompletionItemsRequest = 'cancel_completion_items_request';
+    export const ProvideCompletionItemsResponse = 'provide_completion_items_response';
+    export const ProvideHoverRequest = 'provide_hover_request';
+    export const CancelHoverRequest = 'cancel_hover_request';
+    export const ProvideHoverResponse = 'provide_hover_response';
+    export const ProvideSignatureHelpRequest = 'provide_signature_help_request';
+    export const CancelSignatureHelpRequest = 'cancel_signature_help_request';
+    export const ProvideSignatureHelpResponse = 'provide_signature_help_response';
+    export const AddCell = 'add_cell';
+    export const EditCell = 'edit_cell';
+    export const RemoveCell = 'remove_cell';
+    export const LoadOnigasmAssemblyRequest = 'load_onigasm_assembly_request';
+    export const LoadOnigasmAssemblyResponse = 'load_onigasm_assembly_response';
+    export const LoadTmLanguageRequest = 'load_tmlanguage_request';
+    export const LoadTmLanguageResponse = 'load_tmlanguage_response';
+}
+
+// These are the messages that will mirror'd to guest/hosts in
+// a live share session
+export const HistoryRemoteMessages : string[] = [
+    HistoryMessages.AddedSysInfo,
+    HistoryMessages.RemoteAddCode
+];
+
+export interface IGotoCode {
+    file: string;
+    line: number;
+}
+
+export interface IAddedSysInfo {
+    id: string;
+    sysInfoCell: ICell;
+}
+
+export interface IExecuteInfo {
+    code: string;
+    id: string;
+    file: string;
+    line: number;
+}
+
+export interface IRemoteAddCode extends IExecuteInfo {
+    originator: string;
+}
+
+export interface ISubmitNewCell {
+    code: string;
+    id: string;
+}
+
+export interface IProvideCompletionItemsRequest {
+    position: monacoEditor.Position;
+    context: monacoEditor.languages.CompletionContext;
+    requestId: string;
+    cellId: string;
+}
+
+export interface IProvideHoverRequest {
+    position: monacoEditor.Position;
+    requestId: string;
+    cellId: string;
+}
+
+export interface IProvideSignatureHelpRequest {
+    position: monacoEditor.Position;
+    context: monacoEditor.languages.SignatureHelpContext;
+    requestId: string;
+    cellId: string;
+}
+
+export interface ICancelIntellisenseRequest {
+    requestId: string;
+}
+
+export interface IProvideCompletionItemsResponse {
+    list: monacoEditor.languages.CompletionList;
+    requestId: string;
+}
+
+export interface IProvideHoverResponse {
+    hover: monacoEditor.languages.Hover;
+    requestId: string;
+}
+
+export interface IProvideSignatureHelpResponse {
+    signatureHelp: monacoEditor.languages.SignatureHelp;
+    requestId: string;
+}
+
+export interface IPosition {
+    line: number;
+    ch: number;
+}
+
+export interface IEditCell {
+    changes: monacoEditor.editor.IModelContentChange[];
+    id: string;
+}
+
+export interface IAddCell {
+    fullText: string;
+    currentText: string;
+    file: string;
+    id: string;
+}
+
+export interface IRemoveCell {
+    id: string;
+}
+
+// Map all messages to specific payloads
+export class IHistoryMapping {
+    public [HistoryMessages.StartCell]: ICell;
+    public [HistoryMessages.FinishCell]: ICell;
+    public [HistoryMessages.UpdateCell]: ICell;
+    public [HistoryMessages.GotoCodeCell]: IGotoCode;
+    public [HistoryMessages.RestartKernel]: never | undefined;
+    public [HistoryMessages.Export]: ICell[];
+    public [HistoryMessages.GetAllCells]: ICell;
+    public [HistoryMessages.ReturnAllCells]: ICell[];
+    public [HistoryMessages.DeleteCell]: never | undefined;
+    public [HistoryMessages.DeleteAllCells]: never | undefined;
+    public [HistoryMessages.Undo]: never | undefined;
+    public [HistoryMessages.Redo]: never | undefined;
+    public [HistoryMessages.ExpandAll]: never | undefined;
+    public [HistoryMessages.CollapseAll]: never | undefined;
+    public [HistoryMessages.StartProgress]: never | undefined;
+    public [HistoryMessages.StopProgress]: never | undefined;
+    public [HistoryMessages.Interrupt]: never | undefined;
+    public [HistoryMessages.UpdateSettings]: string;
+    public [HistoryMessages.SubmitNewCell]: ISubmitNewCell;
+    public [HistoryMessages.SendInfo]: IHistoryInfo;
+    public [HistoryMessages.Started]: never | undefined;
+    public [HistoryMessages.AddedSysInfo]: IAddedSysInfo;
+    public [HistoryMessages.RemoteAddCode]: IRemoteAddCode;
+    public [HistoryMessages.Activate] : never | undefined;
+    public [HistoryMessages.ShowDataViewer]: string;
+    public [HistoryMessages.GetVariablesRequest]: number;
+    public [HistoryMessages.GetVariablesResponse]: IJupyterVariablesResponse;
+    public [HistoryMessages.GetVariableValueRequest]: IJupyterVariable;
+    public [HistoryMessages.GetVariableValueResponse]: IJupyterVariable;
+    public [HistoryMessages.VariableExplorerToggle]: boolean;
+    public [CssMessages.GetCssRequest] : IGetCssRequest;
+    public [CssMessages.GetCssResponse] : IGetCssResponse;
+    public [HistoryMessages.ProvideCompletionItemsRequest] : IProvideCompletionItemsRequest;
+    public [HistoryMessages.CancelCompletionItemsRequest] : ICancelIntellisenseRequest;
+    public [HistoryMessages.ProvideCompletionItemsResponse] : IProvideCompletionItemsResponse;
+    public [HistoryMessages.ProvideHoverRequest] : IProvideHoverRequest;
+    public [HistoryMessages.CancelHoverRequest] : ICancelIntellisenseRequest;
+    public [HistoryMessages.ProvideHoverResponse] : IProvideHoverResponse;
+    public [HistoryMessages.ProvideSignatureHelpRequest] : IProvideSignatureHelpRequest;
+    public [HistoryMessages.CancelSignatureHelpRequest] : ICancelIntellisenseRequest;
+    public [HistoryMessages.ProvideSignatureHelpResponse] : IProvideSignatureHelpResponse;
+    public [HistoryMessages.AddCell] : IAddCell;
+    public [HistoryMessages.EditCell] : IEditCell;
+    public [HistoryMessages.RemoveCell] : IRemoveCell;
+    public [HistoryMessages.LoadOnigasmAssemblyRequest]: never | undefined;
+    public [HistoryMessages.LoadOnigasmAssemblyResponse]: Buffer;
+    public [HistoryMessages.LoadTmLanguageRequest]: never | undefined;
+    public [HistoryMessages.LoadTmLanguageResponse]: string | undefined;
+}