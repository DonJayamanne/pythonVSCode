--- conflicted
+++ resolved
@@ -65,10 +65,7 @@
 export class ActiveJupyterSessionKernelSelectionListProvider implements IKernelSelectionListProvider {
     constructor(private readonly sessionManager: IJupyterSessionManager, private readonly pathUtils: IPathUtils) {}
     public async getKernelSelections(
-<<<<<<< HEAD
-=======
         _resource: Resource,
->>>>>>> bd9615ac
         _cancelToken?: CancellationToken | undefined
     ): Promise<IKernelSpecQuickPickItem[]> {
         const [activeKernels, activeSessions, kernelSpecs] = await Promise.all([
@@ -109,14 +106,10 @@
         private readonly pathUtils: IPathUtils,
         private readonly sessionManager?: IJupyterSessionManager
     ) {}
-<<<<<<< HEAD
-    public async getKernelSelections(cancelToken?: CancellationToken | undefined): Promise<IKernelSpecQuickPickItem[]> {
-=======
     public async getKernelSelections(
         _resource: Resource,
         cancelToken?: CancellationToken | undefined
     ): Promise<IKernelSpecQuickPickItem[]> {
->>>>>>> bd9615ac
         const items = await this.kernelService.getKernelSpecs(this.sessionManager, cancelToken);
         return items
             .filter(item => (item.language || '').toLowerCase() === PYTHON_LANGUAGE.toLowerCase())
@@ -135,16 +128,10 @@
 export class InterpreterKernelSelectionListProvider implements IKernelSelectionListProvider {
     constructor(private readonly interpreterSelector: IInterpreterSelector) {}
     public async getKernelSelections(
-<<<<<<< HEAD
-        _cancelToken?: CancellationToken | undefined
-    ): Promise<IKernelSpecQuickPickItem[]> {
-        const items = await this.interpreterSelector.getSuggestions(undefined);
-=======
         resource: Resource,
         _cancelToken?: CancellationToken | undefined
     ): Promise<IKernelSpecQuickPickItem[]> {
         const items = await this.interpreterSelector.getSuggestions(resource);
->>>>>>> bd9615ac
         return items.map(item => {
             return {
                 ...item,
@@ -181,10 +168,7 @@
      * @memberof KernelSelectionProvider
      */
     public async getKernelSelectionsForRemoteSession(
-<<<<<<< HEAD
-=======
         resource: Resource,
->>>>>>> bd9615ac
         sessionManager: IJupyterSessionManager,
         cancelToken?: CancellationToken
     ): Promise<IKernelSpecQuickPickItem[]> {
@@ -193,19 +177,11 @@
                 this.kernelService,
                 this.pathUtils,
                 sessionManager
-<<<<<<< HEAD
-            ).getKernelSelections(cancelToken);
+            ).getKernelSelections(resource, cancelToken);
             const liveKernelsPromise = new ActiveJupyterSessionKernelSelectionListProvider(
                 sessionManager,
                 this.pathUtils
-            ).getKernelSelections(cancelToken);
-=======
-            ).getKernelSelections(resource, cancelToken);
-            const liveKernelsPromise = new ActiveJupyterSessionKernelSelectionListProvider(
-                sessionManager,
-                this.pathUtils
-            ).getKernelSelections(resource, cancelToken);
->>>>>>> bd9615ac
+            ).getKernelSelections(resource, cancelToken);
             const [installedKernels, liveKernels] = await Promise.all([installedKernelsPromise, liveKernelsPromise]);
 
             // Sorty by name.
@@ -229,10 +205,7 @@
      * @memberof KernelSelectionProvider
      */
     public async getKernelSelectionsForLocalSession(
-<<<<<<< HEAD
-=======
         resource: Resource,
->>>>>>> bd9615ac
         sessionManager?: IJupyterSessionManager,
         cancelToken?: CancellationToken
     ): Promise<IKernelSpecQuickPickItem[]> {
@@ -241,17 +214,10 @@
                 this.kernelService,
                 this.pathUtils,
                 sessionManager
-<<<<<<< HEAD
-            ).getKernelSelections(cancelToken);
+            ).getKernelSelections(resource, cancelToken);
             const interpretersPromise = new InterpreterKernelSelectionListProvider(
                 this.interpreterSelector
-            ).getKernelSelections(cancelToken);
-=======
-            ).getKernelSelections(resource, cancelToken);
-            const interpretersPromise = new InterpreterKernelSelectionListProvider(
-                this.interpreterSelector
-            ).getKernelSelections(resource, cancelToken);
->>>>>>> bd9615ac
+            ).getKernelSelections(resource, cancelToken);
 
             // tslint:disable-next-line: prefer-const
             let [installedKernels, interpreters] = await Promise.all([installedKernelsPromise, interpretersPromise]);
