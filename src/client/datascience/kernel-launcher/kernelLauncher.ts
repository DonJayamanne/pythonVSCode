// Copyright (c) Microsoft Corporation. All rights reserved.
// Licensed under the MIT License.
'use strict';

import { ChildProcess } from 'child_process';
import { inject, injectable } from 'inversify';
import * as portfinder from 'portfinder';
import { promisify } from 'util';
import * as uuid from 'uuid/v4';
import { Event, EventEmitter } from 'vscode';
import { traceInfo, traceWarning } from '../../common/logger';
import { IFileSystem, TemporaryFile } from '../../common/platform/types';
import { IPythonExecutionFactory } from '../../common/process/types';
import { Resource } from '../../common/types';
import { createDeferred, Deferred } from '../../common/utils/async';
import * as localize from '../../common/utils/localize';
import { noop } from '../../common/utils/misc';
import { IInterpreterService } from '../../interpreter/contracts';
import { captureTelemetry } from '../../telemetry';
import { Telemetry } from '../constants';
import { IJupyterKernelSpec } from '../types';
import { findIndexOfConnectionFile } from './kernelFinder';
import { IKernelConnection, IKernelFinder, IKernelLauncher, IKernelProcess } from './types';

// Launches and disposes a kernel process given a kernelspec and a resource or python interpreter.
// Exposes connection information and the process itself.
class KernelProcess implements IKernelProcess {
    private _process?: ChildProcess;
    private connectionFile?: TemporaryFile;
    private readyPromise: Deferred<void>;
    private exitEvent: EventEmitter<number | null> = new EventEmitter<number | null>();

    // This promise is resolved when the launched process is ready to get JMP messages
    public get ready(): Promise<void> {
        return this.readyPromise.promise;
    }

    // This event is triggered if the process is exited
    public get exited(): Event<number | null> {
        return this.exitEvent.event;
    }

    public get kernelSpec(): Readonly<IJupyterKernelSpec> {
        return this._kernelSpec;
    }
    public get connection(): Readonly<IKernelConnection> {
        return this._connection;
    }

    constructor(
        private executionFactory: IPythonExecutionFactory,
        private interpreterService: IInterpreterService,
        private file: IFileSystem,
        private _connection: IKernelConnection,
        private _kernelSpec: IJupyterKernelSpec
    ) {
        this.readyPromise = createDeferred<void>();
    }

    public async launch(): Promise<void> {
        this.connectionFile = await this.file.createTemporaryFile('.json');
        const args = [...this._kernelSpec.argv];
        await this.file.writeFile(this.connectionFile.filePath, JSON.stringify(this._connection), {
            encoding: 'utf-8',
            flag: 'w'
        });

        // Inclide the conenction file in the arguments and remove the first argument which should be python
        const indexOfConnectionFile = findIndexOfConnectionFile(this._kernelSpec);
        if (indexOfConnectionFile === -1) {
            throw new Error(`Connection file not found in kernelspec json args, ${args.join(' ')}`);
        }
        args[indexOfConnectionFile] = this.connectionFile.filePath;
        // First part of argument is always the executable.
        const pythonPath = this._kernelSpec.metadata?.interpreter?.path || args[0];
        args.shift();

        // Use that to find the matching interpeter.
        const matchingInterpreter = await this.interpreterService.getInterpreterDetails(pythonPath);

        // Use that to create an execution service with the correct environment.
        const executionService = await this.executionFactory.createActivatedEnvironment({
            resource: undefined,
<<<<<<< HEAD
            pythonPath
=======
            interpreter: matchingInterpreter
>>>>>>> 70761520
        });

        // Then launch that process, also merging in the environment in the kernelspec
        const exeObs = executionService.execObservable(args, { extraVariables: this._kernelSpec.env });

        if (exeObs.proc) {
            exeObs.proc!.on('exit', (exitCode) => {
                traceInfo('KernelProcess Exit', `Exit - ${exitCode}`);
                if (!this.readyPromise.completed) {
                    this.readyPromise.reject(new Error(localize.DataScience.rawKernelProcessExitBeforeConnect()));
                }
                this.exitEvent.fire(exitCode);
            });
        } else {
            traceInfo('KernelProcess failed to launch');
            this.readyPromise.reject(new Error(localize.DataScience.rawKernelProcessNotStarted()));
        }
        exeObs.out.subscribe((output) => {
            if (output.source === 'stderr') {
                traceWarning(`StdErr from Kernel Process ${output.out}`);
            } else {
                // Search for --existing this is the message that will indicate that our kernel is actually
                // up and started from stdout
                //    To connect another client to this kernel, use:
                //    --existing /var/folders/q7/cn8fg6s94fgdcl0h7rbxldf00000gn/T/tmp-16231TOL2dgBoWET1.json
                if (!this.readyPromise.completed && output.out.includes('--existing')) {
                    this.readyPromise.resolve();
                }
                traceInfo(output.out);
            }
        });
        this._process = exeObs.proc;
    }

    public dispose() {
        try {
            this._process?.kill();
            this.connectionFile?.dispose();
        } catch {
            noop();
        }
    }
}

// Launches and returns a kernel process given a resource or python interpreter.
// If the given interpreter is undefined, it will try to use the selected interpreter.
// If the selected interpreter doesn't have a kernel, it will find a kernel on disk and use that.
@injectable()
export class KernelLauncher implements IKernelLauncher {
    constructor(
        @inject(IKernelFinder) private kernelFinder: IKernelFinder,
        @inject(IPythonExecutionFactory) private executionFactory: IPythonExecutionFactory,
        @inject(IInterpreterService) private interpreterService: IInterpreterService,
        @inject(IFileSystem) private file: IFileSystem
    ) {}

    @captureTelemetry(Telemetry.KernelLauncherPerf)
    public async launch(resource: Resource, kernelName?: string | IJupyterKernelSpec): Promise<IKernelProcess> {
        let kernelSpec: IJupyterKernelSpec;
        if (!kernelName || typeof kernelName === 'string') {
            // string or undefined
            kernelSpec = await this.kernelFinder.findKernelSpec(resource, kernelName);
        } else {
            // IJupyterKernelSpec
            kernelSpec = kernelName;
        }

        const connection = await this.getKernelConnection();
        const kernelProcess = new KernelProcess(
            this.executionFactory,
            this.interpreterService,
            this.file,
            connection,
            kernelSpec
        );
        await kernelProcess.launch();
        return kernelProcess;
    }

    private async getKernelConnection(): Promise<IKernelConnection> {
        const getPorts = promisify(portfinder.getPorts);
        const ports = await getPorts(5, { host: '127.0.0.1', port: 9000 });

        return {
            version: 1,
            key: uuid(),
            signature_scheme: 'hmac-sha256',
            transport: 'tcp',
            ip: '127.0.0.1',
            hb_port: ports[0],
            control_port: ports[1],
            shell_port: ports[2],
            stdin_port: ports[3],
            iopub_port: ports[4]
        };
    }
}<|MERGE_RESOLUTION|>--- conflicted
+++ resolved
@@ -81,11 +81,7 @@
         // Use that to create an execution service with the correct environment.
         const executionService = await this.executionFactory.createActivatedEnvironment({
             resource: undefined,
-<<<<<<< HEAD
-            pythonPath
-=======
             interpreter: matchingInterpreter
->>>>>>> 70761520
         });
 
         // Then launch that process, also merging in the environment in the kernelspec
