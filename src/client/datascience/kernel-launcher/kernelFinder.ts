--- conflicted
+++ resolved
@@ -14,11 +14,8 @@
     KNOWN_PATH_SERVICE,
     PythonInterpreter
 } from '../../interpreter/contracts';
-<<<<<<< HEAD
-=======
 import { captureTelemetry } from '../../telemetry';
 import { Telemetry } from '../constants';
->>>>>>> 70761520
 import { JupyterKernelSpec } from '../jupyter/kernels/jupyterKernelSpec';
 import { IJupyterKernelSpec } from '../types';
 import { IKernelFinder } from './types';
@@ -195,10 +192,6 @@
         const defaultSpec: Kernel.ISpecModel = {
             name: `python_defaultSpec_${Date.now()}`,
             language: 'python',
-<<<<<<< HEAD
-=======
-            path: '<path to kernel spec.json>',
->>>>>>> 70761520
             display_name: this.activeInterpreter?.displayName ? this.activeInterpreter.displayName : 'Python 3',
             metadata: {},
             argv: [
@@ -208,10 +201,7 @@
                 '-f',
                 connectionFilePlaceholder
             ],
-<<<<<<< HEAD
-=======
             env: {},
->>>>>>> 70761520
             resources: {}
         };
         const kernelSpec = new JupyterKernelSpec(defaultSpec);
