// Copyright (c) Microsoft Corporation. All rights reserved.
// Licensed under the MIT License.
'use strict';

import { PYTHON_LANGUAGE } from '../common/constants';
import { IS_WINDOWS } from '../common/platform/constants';
import { IVariableQuery } from '../common/types';

export const DefaultTheme = 'Default Light+';
// Identifier for the output panel that will display the output from the Jupyter Server.
export const JUPYTER_OUTPUT_CHANNEL = 'JUPYTER_OUTPUT_CHANNEL';

// Python Module to be used when instantiating the Python Daemon.
export const JupyterDaemonModule = 'vscode_datascience_helpers.jupyter_daemon';
<<<<<<< HEAD
export const KernelLauncherDaemonModule = 'vscode_datascience_helpers.kernel_launcher_daemon';
=======
>>>>>>> 82656708

// List of 'language' names that we know about. All should be lower case as that's how we compare.
export const KnownNotebookLanguages: string[] = [
    'python',
    'r',
    'julia',
    'c++',
    'c#',
    'f#',
    'scala',
    'haskell',
    'bash',
    'cling',
    'sas'
];

export namespace Commands {
    export const RunAllCells = 'python.datascience.runallcells';
    export const RunAllCellsAbove = 'python.datascience.runallcellsabove';
    export const RunCellAndAllBelow = 'python.datascience.runcellandallbelow';
    export const SwitchJupyterKernel = 'python.datascience.switchKernel';
    export const RunAllCellsAbovePalette = 'python.datascience.runallcellsabove.palette';
    export const RunCellAndAllBelowPalette = 'python.datascience.runcurrentcellandallbelow.palette';
    export const RunToLine = 'python.datascience.runtoline';
    export const RunFromLine = 'python.datascience.runfromline';
    export const RunCell = 'python.datascience.runcell';
    export const RunCurrentCell = 'python.datascience.runcurrentcell';
    export const RunCurrentCellAdvance = 'python.datascience.runcurrentcelladvance';
    export const ShowHistoryPane = 'python.datascience.showhistorypane';
    export const ImportNotebook = 'python.datascience.importnotebook';
    export const ImportNotebookFile = 'python.datascience.importnotebookfile';
    export const OpenNotebook = 'python.datascience.opennotebook';
    export const SelectJupyterURI = 'python.datascience.selectjupyteruri';
    export const SelectJupyterCommandLine = 'python.datascience.selectjupytercommandline';
    export const ExportFileAsNotebook = 'python.datascience.exportfileasnotebook';
    export const ExportFileAndOutputAsNotebook = 'python.datascience.exportfileandoutputasnotebook';
    export const UndoCells = 'python.datascience.undocells';
    export const RedoCells = 'python.datascience.redocells';
    export const RemoveAllCells = 'python.datascience.removeallcells';
    export const InterruptKernel = 'python.datascience.interruptkernel';
    export const RestartKernel = 'python.datascience.restartkernel';
    export const NotebookEditorUndoCells = 'python.datascience.notebookeditor.undocells';
    export const NotebookEditorRedoCells = 'python.datascience.notebookeditor.redocells';
    export const NotebookEditorRemoveAllCells = 'python.datascience.notebookeditor.removeallcells';
    export const NotebookEditorInterruptKernel = 'python.datascience.notebookeditor.interruptkernel';
    export const NotebookEditorRestartKernel = 'python.datascience.notebookeditor.restartkernel';
    export const NotebookEditorRunAllCells = 'python.datascience.notebookeditor.runallcells';
    export const NotebookEditorRunSelectedCell = 'python.datascience.notebookeditor.runselectedcell';
    export const NotebookEditorAddCellBelow = 'python.datascience.notebookeditor.addcellbelow';
    export const ExpandAllCells = 'python.datascience.expandallcells';
    export const CollapseAllCells = 'python.datascience.collapseallcells';
    export const ExportOutputAsNotebook = 'python.datascience.exportoutputasnotebook';
    export const ExecSelectionInInteractiveWindow = 'python.datascience.execSelectionInteractive';
    export const RunFileInInteractiveWindows = 'python.datascience.runFileInteractive';
    export const DebugFileInInteractiveWindows = 'python.datascience.debugFileInteractive';
    export const AddCellBelow = 'python.datascience.addcellbelow';
    export const DebugCurrentCellPalette = 'python.datascience.debugcurrentcell.palette';
    export const DebugCell = 'python.datascience.debugcell';
    export const DebugStepOver = 'python.datascience.debugstepover';
    export const DebugContinue = 'python.datascience.debugcontinue';
    export const DebugStop = 'python.datascience.debugstop';
    export const RunCurrentCellAndAddBelow = 'python.datascience.runcurrentcellandaddbelow';
    export const ScrollToCell = 'python.datascience.scrolltocell';
    export const CreateNewNotebook = 'python.datascience.createnewnotebook';
    export const ViewJupyterOutput = 'python.datascience.viewJupyterOutput';
    export const SaveNotebookNonCustomEditor = 'python.datascience.notebookeditor.save';
    export const SaveAsNotebookNonCustomEditor = 'python.datascience.notebookeditor.saveAs';
    export const OpenNotebookNonCustomEditor = 'python.datascience.notebookeditor.open';
    export const GatherQuality = 'python.datascience.gatherquality';
    export const EnableLoadingWidgetsFrom3rdPartySource =
        'python.datascience.enableLoadingWidgetScriptsFromThirdPartySource';
}

export namespace CodeLensCommands {
    // If not specified in the options this is the default set of commands in our design time code lenses
    export const DefaultDesignLenses = [Commands.RunCurrentCell, Commands.RunAllCellsAbove, Commands.DebugCell];
    // If not specified in the options this is the default set of commands in our debug time code lenses
    export const DefaultDebuggingLenses = [Commands.DebugContinue, Commands.DebugStop, Commands.DebugStepOver];
    // These are the commands that are allowed at debug time
    export const DebuggerCommands = [Commands.DebugContinue, Commands.DebugStop, Commands.DebugStepOver];
}

export namespace EditorContexts {
    export const HasCodeCells = 'python.datascience.hascodecells';
    export const DataScienceEnabled = 'python.datascience.featureenabled';
    export const HaveInteractiveCells = 'python.datascience.haveinteractivecells';
    export const HaveRedoableCells = 'python.datascience.haveredoablecells';
    export const HaveInteractive = 'python.datascience.haveinteractive';
    export const IsInteractiveActive = 'python.datascience.isinteractiveactive';
    export const OwnsSelection = 'python.datascience.ownsSelection';
    export const HaveNativeCells = 'python.datascience.havenativecells';
    export const HaveNativeRedoableCells = 'python.datascience.havenativeredoablecells';
    export const HaveNative = 'python.datascience.havenative';
    export const IsNativeActive = 'python.datascience.isnativeactive';
    export const IsInteractiveOrNativeActive = 'python.datascience.isinteractiveornativeactive';
    export const IsPythonOrNativeActive = 'python.datascience.ispythonornativeactive';
    export const IsPythonOrInteractiveActive = 'python.datascience.ispythonorinteractiveeactive';
    export const IsPythonOrInteractiveOrNativeActive = 'python.datascience.ispythonorinteractiveornativeeactive';
    export const HaveCellSelected = 'python.datascience.havecellselected';
}

export namespace RegExpValues {
    export const PythonCellMarker = /^(#\s*%%|#\s*\<codecell\>|#\s*In\[\d*?\]|#\s*In\[ \])/;
    export const PythonMarkdownCellMarker = /^(#\s*%%\s*\[markdown\]|#\s*\<markdowncell\>)/;
    export const CheckJupyterRegEx = IS_WINDOWS ? /^jupyter?\.exe$/ : /^jupyter?$/;
    export const PyKernelOutputRegEx = /.*\s+(.+)$/m;
    export const KernelSpecOutputRegEx = /^\s*(\S+)\s+(\S+)$/;
    // This next one has to be a string because uglifyJS isn't handling the groups. We use named-js-regexp to parse it
    // instead.
    export const UrlPatternRegEx =
        '(?<PREFIX>https?:\\/\\/)((\\(.+\\s+or\\s+(?<IP>.+)\\))|(?<LOCAL>[^\\s]+))(?<REST>:.+)';
    export interface IUrlPatternGroupType {
        LOCAL: string | undefined;
        PREFIX: string | undefined;
        REST: string | undefined;
        IP: string | undefined;
    }
    export const HttpPattern = /https?:\/\//;
    export const ExtractPortRegex = /https?:\/\/[^\s]+:(\d+)[^\s]+/;
    export const ConvertToRemoteUri = /(https?:\/\/)([^\s])+(:\d+[^\s]*)/;
    export const ParamsExractorRegEx = /\S+\((.*)\)\s*{/;
    export const ArgsSplitterRegEx = /([^\s,]+)/;
    export const ShapeSplitterRegEx = /.*,\s*(\d+).*/;
    export const SvgHeightRegex = /(\<svg.*height=\")(.*?)\"/;
    export const SvgWidthRegex = /(\<svg.*width=\")(.*?)\"/;
    export const SvgSizeTagRegex = /\<svg.*tag=\"sizeTag=\{(.*),\s*(.*)\}\"/;
    export const StyleTagRegex = /\<style[\s\S]*\<\/style\>/m;
}

export enum Telemetry {
    ImportNotebook = 'DATASCIENCE.IMPORT_NOTEBOOK',
    RunCell = 'DATASCIENCE.RUN_CELL',
    RunCurrentCell = 'DATASCIENCE.RUN_CURRENT_CELL',
    RunCurrentCellAndAdvance = 'DATASCIENCE.RUN_CURRENT_CELL_AND_ADVANCE',
    RunAllCells = 'DATASCIENCE.RUN_ALL_CELLS',
    RunAllCellsAbove = 'DATASCIENCE.RUN_ALL_CELLS_ABOVE',
    RunCellAndAllBelow = 'DATASCIENCE.RUN_CELL_AND_ALL_BELOW',
    RunSelectionOrLine = 'DATASCIENCE.RUN_SELECTION_OR_LINE',
    RunToLine = 'DATASCIENCE.RUN_TO_LINE',
    RunFromLine = 'DATASCIENCE.RUN_FROM_LINE',
    DeleteAllCells = 'DATASCIENCE.DELETE_ALL_CELLS',
    DeleteCell = 'DATASCIENCE.DELETE_CELL',
    GotoSourceCode = 'DATASCIENCE.GOTO_SOURCE',
    CopySourceCode = 'DATASCIENCE.COPY_SOURCE',
    RestartKernel = 'DS_INTERNAL.RESTART_KERNEL',
    RestartKernelCommand = 'DATASCIENCE.RESTART_KERNEL_COMMAND',
    ExportNotebook = 'DATASCIENCE.EXPORT_NOTEBOOK',
    Undo = 'DATASCIENCE.UNDO',
    Redo = 'DATASCIENCE.REDO',
    /**
     * Saving a notebook
     */
    Save = 'DATASCIENCE.SAVE',
    CellCount = 'DS_INTERNAL.CELL_COUNT',
    /**
     * Whether auto save feature in VS Code is enabled or not.
     */
    ShowHistoryPane = 'DATASCIENCE.SHOW_HISTORY_PANE',
    ExpandAll = 'DATASCIENCE.EXPAND_ALL',
    CollapseAll = 'DATASCIENCE.COLLAPSE_ALL',
    SelectJupyterURI = 'DATASCIENCE.SELECT_JUPYTER_URI',
    SelectLocalJupyterKernel = 'DATASCIENCE.SELECT_LOCAL_JUPYTER_KERNEL',
    SelectRemoteJupyterKernel = 'DATASCIENCE.SELECT_REMOTE_JUPYTER_KERNEL',
    SetJupyterURIToLocal = 'DATASCIENCE.SET_JUPYTER_URI_LOCAL',
    SetJupyterURIToUserSpecified = 'DATASCIENCE.SET_JUPYTER_URI_USER_SPECIFIED',
    Interrupt = 'DATASCIENCE.INTERRUPT',
    ExportPythonFile = 'DATASCIENCE.EXPORT_PYTHON_FILE',
    ExportPythonFileAndOutput = 'DATASCIENCE.EXPORT_PYTHON_FILE_AND_OUTPUT',
    StartJupyter = 'DS_INTERNAL.JUPYTERSTARTUPCOST',
    SubmitCellThroughInput = 'DATASCIENCE.SUBMITCELLFROMREPL',
    ConnectLocalJupyter = 'DS_INTERNAL.CONNECTLOCALJUPYTER',
    ConnectRemoteJupyter = 'DS_INTERNAL.CONNECTREMOTEJUPYTER',
    ConnectRemoteJupyterViaLocalHost = 'DS_INTERNAL.CONNECTREMOTEJUPYTER_VIA_LOCALHOST',
    ConnectFailedJupyter = 'DS_INTERNAL.CONNECTFAILEDJUPYTER',
    ConnectRemoteFailedJupyter = 'DS_INTERNAL.CONNECTREMOTEFAILEDJUPYTER',
    StartSessionFailedJupyter = 'DS_INTERNAL.START_SESSION_FAILED_JUPYTER',
    ConnectRemoteSelfCertFailedJupyter = 'DS_INTERNAL.CONNECTREMOTESELFCERTFAILEDJUPYTER',
    RegisterAndUseInterpreterAsKernel = 'DS_INTERNAL.REGISTER_AND_USE_INTERPRETER_AS_KERNEL',
    UseInterpreterAsKernel = 'DS_INTERNAL.USE_INTERPRETER_AS_KERNEL',
    UseExistingKernel = 'DS_INTERNAL.USE_EXISTING_KERNEL',
    SwitchToInterpreterAsKernel = 'DS_INTERNAL.SWITCH_TO_INTERPRETER_AS_KERNEL',
    SwitchToExistingKernel = 'DS_INTERNAL.SWITCH_TO_EXISTING_KERNEL',
    SelfCertsMessageEnabled = 'DATASCIENCE.SELFCERTSMESSAGEENABLED',
    SelfCertsMessageClose = 'DATASCIENCE.SELFCERTSMESSAGECLOSE',
    RemoteAddCode = 'DATASCIENCE.LIVESHARE.ADDCODE',
    RemoteReexecuteCode = 'DATASCIENCE.LIVESHARE.REEXECUTECODE',
    ShiftEnterBannerShown = 'DS_INTERNAL.SHIFTENTER_BANNER_SHOWN',
    EnableInteractiveShiftEnter = 'DATASCIENCE.ENABLE_INTERACTIVE_SHIFT_ENTER',
    DisableInteractiveShiftEnter = 'DATASCIENCE.DISABLE_INTERACTIVE_SHIFT_ENTER',
    ShowDataViewer = 'DATASCIENCE.SHOW_DATA_EXPLORER',
    RunFileInteractive = 'DATASCIENCE.RUN_FILE_INTERACTIVE',
    DebugFileInteractive = 'DATASCIENCE.DEBUG_FILE_INTERACTIVE',
    PandasNotInstalled = 'DS_INTERNAL.SHOW_DATA_NO_PANDAS',
    PandasTooOld = 'DS_INTERNAL.SHOW_DATA_PANDAS_TOO_OLD',
    DataScienceSettings = 'DS_INTERNAL.SETTINGS',
    VariableExplorerToggled = 'DATASCIENCE.VARIABLE_EXPLORER_TOGGLE',
    VariableExplorerVariableCount = 'DS_INTERNAL.VARIABLE_EXPLORER_VARIABLE_COUNT',
    AddCellBelow = 'DATASCIENCE.ADD_CELL_BELOW',
    GetPasswordAttempt = 'DATASCIENCE.GET_PASSWORD_ATTEMPT',
    GetPasswordFailure = 'DS_INTERNAL.GET_PASSWORD_FAILURE',
    GetPasswordSuccess = 'DS_INTERNAL.GET_PASSWORD_SUCCESS',
    OpenPlotViewer = 'DATASCIENCE.OPEN_PLOT_VIEWER',
    DebugCurrentCell = 'DATASCIENCE.DEBUG_CURRENT_CELL',
    CodeLensAverageAcquisitionTime = 'DS_INTERNAL.CODE_LENS_ACQ_TIME',
    FindJupyterCommand = 'DS_INTERNAL.FIND_JUPYTER_COMMAND',
    /**
     * Telemetry sent when user selects an interpreter to be used for starting of Jupyter server.
     */
    SelectJupyterInterpreter = 'DS_INTERNAL.SELECT_JUPYTER_INTERPRETER',
    /**
     * User used command to select an intrepreter for the jupyter server.
     */
    SelectJupyterInterpreterCommand = 'DATASCIENCE.SELECT_JUPYTER_INTERPRETER_Command',
    StartJupyterProcess = 'DS_INTERNAL.START_JUPYTER_PROCESS',
    WaitForIdleJupyter = 'DS_INTERNAL.WAIT_FOR_IDLE_JUPYTER',
    HiddenCellTime = 'DS_INTERNAL.HIDDEN_EXECUTION_TIME',
    RestartJupyterTime = 'DS_INTERNAL.RESTART_JUPYTER_TIME',
    InterruptJupyterTime = 'DS_INTERNAL.INTERRUPT_JUPYTER_TIME',
    ExecuteCell = 'DATASCIENCE.EXECUTE_CELL_TIME',
    ExecuteCellPerceivedCold = 'DS_INTERNAL.EXECUTE_CELL_PERCEIVED_COLD',
    ExecuteCellPerceivedWarm = 'DS_INTERNAL.EXECUTE_CELL_PERCEIVED_WARM',
    PerceivedJupyterStartupNotebook = 'DS_INTERNAL.PERCEIVED_JUPYTER_STARTUP_NOTEBOOK',
    StartExecuteNotebookCellPerceivedCold = 'DS_INTERNAL.START_EXECUTE_NOTEBOOK_CELL_PERCEIVED_COLD',
    WebviewStartup = 'DS_INTERNAL.WEBVIEW_STARTUP',
    VariableExplorerFetchTime = 'DS_INTERNAL.VARIABLE_EXPLORER_FETCH_TIME',
    WebviewStyleUpdate = 'DS_INTERNAL.WEBVIEW_STYLE_UPDATE',
    WebviewMonacoStyleUpdate = 'DS_INTERNAL.WEBVIEW_MONACO_STYLE_UPDATE',
    FindJupyterKernelSpec = 'DS_INTERNAL.FIND_JUPYTER_KERNEL_SPEC',
    HashedCellOutputMimeType = 'DS_INTERNAL.HASHED_OUTPUT_MIME_TYPE',
    HashedCellOutputMimeTypePerf = 'DS_INTERNAL.HASHED_OUTPUT_MIME_TYPE_PERF',
    HashedNotebookCellOutputMimeTypePerf = 'DS_INTERNAL.HASHED_NOTEBOOK_OUTPUT_MIME_TYPE_PERF',
    JupyterInstalledButNotKernelSpecModule = 'DS_INTERNAL.JUPYTER_INTALLED_BUT_NO_KERNELSPEC_MODULE',
    PtvsdPromptToInstall = 'DATASCIENCE.PTVSD_PROMPT_TO_INSTALL',
    PtvsdSuccessfullyInstalled = 'DATASCIENCE.PTVSD_SUCCESSFULLY_INSTALLED',
    PtvsdInstallFailed = 'DATASCIENCE.PTVSD_INSTALL_FAILED',
    PtvsdInstallCancelled = 'DATASCIENCE.PTVSD_INSTALL_CANCELLED',
    ScrolledToCell = 'DATASCIENCE.SCROLLED_TO_CELL',
    ExecuteNativeCell = 'DATASCIENCE.NATIVE.EXECUTE_NATIVE_CELL',
    CreateNewNotebook = 'DATASCIENCE.NATIVE.CREATE_NEW_NOTEBOOK',
    DebugStepOver = 'DATASCIENCE.DEBUG_STEP_OVER',
    DebugContinue = 'DATASCIENCE.DEBUG_CONTINUE',
    DebugStop = 'DATASCIENCE.DEBUG_STOP',
    OpenNotebook = 'DATASCIENCE.NATIVE.OPEN_NOTEBOOK',
    OpenNotebookAll = 'DATASCIENCE.NATIVE.OPEN_NOTEBOOK_ALL',
    ConvertToPythonFile = 'DATASCIENCE.NATIVE.CONVERT_NOTEBOOK_TO_PYTHON',
    NotebookWorkspaceCount = 'DS_INTERNAL.NATIVE.WORKSPACE_NOTEBOOK_COUNT',
    NotebookRunCount = 'DS_INTERNAL.NATIVE.NOTEBOOK_RUN_COUNT',
    NotebookOpenCount = 'DS_INTERNAL.NATIVE.NOTEBOOK_OPEN_COUNT',
    NotebookOpenTime = 'DS_INTERNAL.NATIVE.NOTEBOOK_OPEN_TIME',
    SessionIdleTimeout = 'DS_INTERNAL.JUPYTER_IDLE_TIMEOUT',
    JupyterStartTimeout = 'DS_INTERNAL.JUPYTER_START_TIMEOUT',
    JupyterNotInstalledErrorShown = 'DATASCIENCE.JUPYTER_NOT_INSTALLED_ERROR_SHOWN',
    JupyterCommandSearch = 'DATASCIENCE.JUPYTER_COMMAND_SEARCH',
    RegisterInterpreterAsKernel = 'DS_INTERNAL.JUPYTER_REGISTER_INTERPRETER_AS_KERNEL',
    UserInstalledJupyter = 'DATASCIENCE.USER_INSTALLED_JUPYTER',
    UserInstalledPandas = 'DATASCIENCE.USER_INSTALLED_PANDAS',
    UserDidNotInstallJupyter = 'DATASCIENCE.USER_DID_NOT_INSTALL_JUPYTER',
    UserDidNotInstallPandas = 'DATASCIENCE.USER_DID_NOT_INSTALL_PANDAS',
    OpenedInteractiveWindow = 'DATASCIENCE.OPENED_INTERACTIVE',
    OpenNotebookFailure = 'DS_INTERNAL.NATIVE.OPEN_NOTEBOOK_FAILURE',
    FindKernelForLocalConnection = 'DS_INTERNAL.FIND_KERNEL_FOR_LOCAL_CONNECTION',
    CompletionTimeFromLS = 'DS_INTERNAL.COMPLETION_TIME_FROM_LS',
    CompletionTimeFromJupyter = 'DS_INTERNAL.COMPLETION_TIME_FROM_JUPYTER',
    NotebookLanguage = 'DATASCIENCE.NOTEBOOK_LANGUAGE',
    KernelSpecNotFound = 'DS_INTERNAL.KERNEL_SPEC_NOT_FOUND',
    KernelRegisterFailed = 'DS_INTERNAL.KERNEL_REGISTER_FAILED',
    KernelEnumeration = 'DS_INTERNAL.KERNEL_ENUMERATION',
    JupyterInstallFailed = 'DS_INTERNAL.JUPYTER_INSTALL_FAILED',
    UserInstalledModule = 'DATASCIENCE.USER_INSTALLED_MODULE',
    JupyterCommandLineNonDefault = 'DS_INTERNAL.JUPYTER_CUSTOM_COMMAND_LINE',
    NewFileForInteractiveWindow = 'DS_INTERNAL.NEW_FILE_USED_IN_INTERACTIVE',
    KernelInvalid = 'DS_INTERNAL.INVALID_KERNEL_USED',
    GatherCompleted = 'DATASCIENCE.GATHER_COMPLETED',
    GatheredNotebookSaved = 'DATASCIENCE.GATHERED_NOTEBOOK_SAVED',
    GatherQualityReport = 'DS_INTERNAL.GATHER_QUALITY_REPORT',
    ZMQNotSupported = 'DATASCIENCE.ZMQ_NATIVE_BINARIES_NOT_LOADING',
    IPyWidgetLoadSuccess = 'DS_INTERNAL.IPYWIDGET_LOAD_SUCCESS',
    IPyWidgetLoadFailure = 'DS_INTERNAL.IPYWIDGET_LOAD_FAILURE',
    IPyWidgetWidgetVersionNotSupportedLoadFailure = 'DS_INTERNAL.IPYWIDGET_WIDGET_VERSION_NOT_SUPPORTED_LOAD_FAILURE',
    IPyWidgetLoadDisabled = 'DS_INTERNAL.IPYWIDGET_LOAD_DISABLED',
    HashedIPyWidgetNameUsed = 'DS_INTERNAL.IPYWIDGET_USED_BY_USER',
    HashedIPyWidgetNameDiscovered = 'DS_INTERNAL.IPYWIDGET_DISCOVERED',
    HashedIPyWidgetScriptDiscoveryError = 'DS_INTERNAL.IPYWIDGET_DISCOVERY_ERRORED',
    DiscoverIPyWidgetNamesLocalPerf = 'DS_INTERNAL.IPYWIDGET_TEST_AVAILABILITY_ON_LOCAL',
    DiscoverIPyWidgetNamesCDNPerf = 'DS_INTERNAL.IPYWIDGET_TEST_AVAILABILITY_ON_CDN',
    IPyWidgetPromptToUseCDN = 'DS_INTERNAL.IPYWIDGET_PROMPT_TO_USE_CDN',
    IPyWidgetPromptToUseCDNSelection = 'DS_INTERNAL.IPYWIDGET_PROMPT_TO_USE_CDN_SELECTION',
    IPyWidgetOverhead = 'DS_INTERNAL.IPYWIDGET_OVERHEAD',
    IPyWidgetRenderFailure = 'DS_INTERNAL.IPYWIDGET_RENDER_FAILURE',
    IPyWidgetUnhandledMessage = 'DS_INTERNAL.IPYWIDGET_UNHANDLED_MESSAGE'
}

export enum NativeKeyboardCommandTelemetry {
    ArrowDown = 'DATASCIENCE.NATIVE.KEYBOARD.ARROW_DOWN',
    ArrowUp = 'DATASCIENCE.NATIVE.KEYBOARD.ARROW_UP',
    ChangeToCode = 'DATASCIENCE.NATIVE.KEYBOARD.CHANGE_TO_CODE',
    ChangeToMarkdown = 'DATASCIENCE.NATIVE.KEYBOARD.CHANGE_TO_MARKDOWN',
    DeleteCell = 'DATASCIENCE.NATIVE.KEYBOARD.DELETE_CELL',
    InsertAbove = 'DATASCIENCE.NATIVE.KEYBOARD.INSERT_ABOVE',
    InsertBelow = 'DATASCIENCE.NATIVE.KEYBOARD.INSERT_BELOW',
    Redo = 'DATASCIENCE.NATIVE.KEYBOARD.REDO',
    Run = 'DATASCIENCE.NATIVE.KEYBOARD.RUN',
    Save = 'DATASCIENCE.NATIVE.KEYBOARD.SAVE',
    RunAndAdd = 'DATASCIENCE.NATIVE.KEYBOARD.RUN_AND_ADD',
    RunAndMove = 'DATASCIENCE.NATIVE.KEYBOARD.RUN_AND_MOVE',
    ToggleLineNumbers = 'DATASCIENCE.NATIVE.KEYBOARD.TOGGLE_LINE_NUMBERS',
    ToggleOutput = 'DATASCIENCE.NATIVE.KEYBOARD.TOGGLE_OUTPUT',
    Undo = 'DATASCIENCE.NATIVE.KEYBOARD.UNDO',
    Unfocus = 'DATASCIENCE.NATIVE.KEYBOARD.UNFOCUS'
}

export enum NativeMouseCommandTelemetry {
    AddToEnd = 'DATASCIENCE.NATIVE.MOUSE.ADD_TO_END',
    ChangeToCode = 'DATASCIENCE.NATIVE.MOUSE.CHANGE_TO_CODE',
    ChangeToMarkdown = 'DATASCIENCE.NATIVE.MOUSE.CHANGE_TO_MARKDOWN',
    DeleteCell = 'DATASCIENCE.NATIVE.MOUSE.DELETE_CELL',
    InsertBelow = 'DATASCIENCE.NATIVE.MOUSE.INSERT_BELOW',
    MoveCellDown = 'DATASCIENCE.NATIVE.MOUSE.MOVE_CELL_DOWN',
    MoveCellUp = 'DATASCIENCE.NATIVE.MOUSE.MOVE_CELL_UP',
    Run = 'DATASCIENCE.NATIVE.MOUSE.RUN',
    RunAbove = 'DATASCIENCE.NATIVE.MOUSE.RUN_ABOVE',
    RunAll = 'DATASCIENCE.NATIVE.MOUSE.RUN_ALL',
    RunBelow = 'DATASCIENCE.NATIVE.MOUSE.RUN_BELOW',
    SelectKernel = 'DATASCIENCE.NATIVE.MOUSE.SELECT_KERNEL',
    SelectServer = 'DATASCIENCE.NATIVE.MOUSE.SELECT_SERVER',
    Save = 'DATASCIENCE.NATIVE.MOUSE.SAVE',
    ToggleVariableExplorer = 'DATASCIENCE.NATIVE.MOUSE.TOGGLE_VARIABLE_EXPLORER'
}

export namespace HelpLinks {
    export const PythonInteractiveHelpLink = 'https://aka.ms/pyaiinstall';
    export const JupyterDataRateHelpLink = 'https://aka.ms/AA5ggm0'; // This redirects here: https://jupyter-notebook.readthedocs.io/en/stable/config.html
}

export namespace Settings {
    export const JupyterServerLocalLaunch = 'local';
    export const JupyterServerUriList = 'python.dataScience.jupyterServer.uriList';
    export const JupyterServerUriListMax = 10;
    // If this timeout expires, ignore the completion request sent to Jupyter.
    export const IntellisenseTimeout = 500;
    // If this timeout expires, ignore the completions requests. (don't wait for it to complete).
    export const MaxIntellisenseTimeout = 30_000;
    export const RemoteDebuggerPortBegin = 8889;
    export const RemoteDebuggerPortEnd = 9000;
    export const DefaultVariableQuery: IVariableQuery = {
        language: PYTHON_LANGUAGE,
        query: '_rwho_ls = %who_ls\nprint(_rwho_ls)',
        parseExpr: "'(\\w+)'"
    };
}

export namespace Identifiers {
    export const EmptyFileName = '2DB9B899-6519-4E1B-88B0-FA728A274115';
    export const GeneratedThemeName = 'ipython-theme'; // This needs to be all lower class and a valid class name.
    export const HistoryPurpose = 'history';
    export const RawPurpose = 'raw';
    export const PingPurpose = 'ping';
    export const MatplotLibDefaultParams = '_VSCode_defaultMatplotlib_Params';
    export const EditCellId = '3D3AB152-ADC1-4501-B813-4B83B49B0C10';
    export const SvgSizeTag = 'sizeTag={{0}, {1}}';
    export const InteractiveWindowIdentity = 'history://EC155B3B-DC18-49DC-9E99-9A948AA2F27B';
    export const InteractiveWindowIdentityScheme = 'history';
    export const DefaultCodeCellMarker = '# %%';
}

export namespace CodeSnippits {
    export const ChangeDirectory = [
        '{0}',
        '{1}',
        'import os',
        'try:',
        "\tos.chdir(os.path.join(os.getcwd(), '{2}'))",
        '\tprint(os.getcwd())',
        'except:',
        '\tpass',
        ''
    ];
    export const ChangeDirectoryCommentIdentifier = '# ms-python.python added'; // Not translated so can compare.
    export const ImportIPython = '{0}\nfrom IPython import get_ipython\n\n{1}';
    export const MatplotLibInitSvg = `import matplotlib\n%matplotlib inline\n${Identifiers.MatplotLibDefaultParams} = dict(matplotlib.rcParams)\n%config InlineBackend.figure_formats = {'svg', 'png'}`;
    export const MatplotLibInitPng = `import matplotlib\n%matplotlib inline\n${Identifiers.MatplotLibDefaultParams} = dict(matplotlib.rcParams)\n%config InlineBackend.figure_formats = {'png'}`;
    export const ConfigSvg = `%config InlineBackend.figure_formats = {'svg', 'png'}`;
    export const ConfigPng = `%config InlineBackend.figure_formats = {'png'}`;
    export const UpdateCWDAndPath =
        'import os\nimport sys\n%cd "{0}"\nif os.getcwd() not in sys.path:\n    sys.path.insert(0, os.getcwd())';
}

export enum JupyterCommands {
    NotebookCommand = 'notebook',
    ConvertCommand = 'nbconvert',
    KernelSpecCommand = 'kernelspec'
}

export namespace LiveShare {
    export const JupyterExecutionService = 'jupyterExecutionService';
    export const JupyterServerSharedService = 'jupyterServerSharedService';
    export const JupyterNotebookSharedService = 'jupyterNotebookSharedService';
    export const CommandBrokerService = 'commmandBrokerService';
    export const WebPanelMessageService = 'webPanelMessageService';
    export const InteractiveWindowProviderService = 'interactiveWindowProviderService';
    export const GuestCheckerService = 'guestCheckerService';
    export const LiveShareBroadcastRequest = 'broadcastRequest';
    export const RawNotebookProviderService = 'rawNotebookProviderSharedService';
    export const ResponseLifetime = 15000;
    export const ResponseRange = 1000; // Range of time alloted to check if a response matches or not
    export const InterruptDefaultTimeout = 10000;
}

export namespace LiveShareCommands {
    export const isNotebookSupported = 'isNotebookSupported';
    export const isImportSupported = 'isImportSupported';
    export const connectToNotebookServer = 'connectToNotebookServer';
    export const getUsableJupyterPython = 'getUsableJupyterPython';
    export const executeObservable = 'executeObservable';
    export const getSysInfo = 'getSysInfo';
    export const serverResponse = 'serverResponse';
    export const catchupRequest = 'catchupRequest';
    export const syncRequest = 'synchRequest';
    export const restart = 'restart';
    export const interrupt = 'interrupt';
    export const interactiveWindowCreate = 'interactiveWindowCreate';
    export const interactiveWindowCreateSync = 'interactiveWindowCreateSync';
    export const disposeServer = 'disposeServer';
    export const guestCheck = 'guestCheck';
    export const createNotebook = 'createNotebook';
    export const inspect = 'inspect';
}<|MERGE_RESOLUTION|>--- conflicted
+++ resolved
@@ -12,10 +12,7 @@
 
 // Python Module to be used when instantiating the Python Daemon.
 export const JupyterDaemonModule = 'vscode_datascience_helpers.jupyter_daemon';
-<<<<<<< HEAD
 export const KernelLauncherDaemonModule = 'vscode_datascience_helpers.kernel_launcher_daemon';
-=======
->>>>>>> 82656708
 
 // List of 'language' names that we know about. All should be lower case as that's how we compare.
 export const KnownNotebookLanguages: string[] = [
