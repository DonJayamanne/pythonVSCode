--- conflicted
+++ resolved
@@ -1,13 +1,7 @@
-<<<<<<< HEAD
+import * as child_process from 'child_process';
 import { inject, injectable } from 'inversify';
-import 'reflect-metadata';
 import '../common/extensions';
 import { IProcessService } from '../common/process/types';
-=======
-import * as child_process from 'child_process';
-import { injectable } from 'inversify';
-import { getInterpreterVersion } from '../common/utils';
->>>>>>> 8d8d2fc6
 import { IInterpreterVersionService } from './contracts';
 
 const PIP_VERSION_REGEX = '\\d\\.\\d(\\.\\d)+';
