'use strict';
import { IPythonSettings, PythonSettings } from '../common/configSettings';
import { execPythonFile } from './../common/utils';
<<<<<<< HEAD
import * as settings from './../common/configSettings';
import { OutputChannel, Uri } from 'vscode';
=======
import { OutputChannel } from 'vscode';
>>>>>>> 234ff785
import { Installer, Product } from '../common/installer';
import * as vscode from 'vscode';
import { ErrorHandler } from './errorHandlers/main';

let NamedRegexp = null;
const REGEX = '(?<line>\\d+),(?<column>\\d+),(?<type>\\w+),(?<code>\\w\\d+):(?<message>.*)\\r?(\\n|$)';

export interface IRegexGroup {
    line: number;
    column: number;
    code: string;
    message: string;
    type: string;
}

export interface ILintMessage {
    line: number;
    column: number;
    code: string;
    message: string;
    type: string;
    severity?: LintMessageSeverity;
    provider: string;
}
export enum LintMessageSeverity {
    Hint,
    Error,
    Warning,
    Information
}

export function matchNamedRegEx(data, regex): IRegexGroup {
    if (NamedRegexp === null) {
        NamedRegexp = require('named-js-regexp');
    }

    let compiledRegexp = NamedRegexp(regex, 'g');
    let rawMatch = compiledRegexp.exec(data);
    if (rawMatch !== null) {
        return <IRegexGroup>rawMatch.groups();
    }

    return null;
}

export abstract class BaseLinter {
    public Id: string;
    protected _columnOffset = 0;
    private _errorHandler: ErrorHandler;
    private _pythonSettings: IPythonSettings;
    protected get pythonSettings(): IPythonSettings {
        return this._pythonSettings;
    }
    protected getWorkspaceRootPath(document: vscode.TextDocument): string {
        const workspaceFolder = vscode.workspace.getWorkspaceFolder(document.uri);
        const workspaceRootPath = (workspaceFolder && typeof workspaceFolder.uri.fsPath === 'string') ? workspaceFolder.uri.fsPath : undefined;
        return typeof workspaceRootPath === 'string' ? workspaceRootPath : __dirname;
    }
    constructor(id: string, public product: Product, protected outputChannel: OutputChannel) {
        this.Id = id;
        this._errorHandler = new ErrorHandler(this.Id, product, new Installer(), this.outputChannel);
    }
    public lint(document: vscode.TextDocument, cancellation: vscode.CancellationToken): Promise<ILintMessage[]> {
        this._pythonSettings = PythonSettings.getInstance(document.uri);
        return this.runLinter(document, cancellation);
    }
    protected abstract runLinter(document: vscode.TextDocument, cancellation: vscode.CancellationToken): Promise<ILintMessage[]>;
    protected parseMessagesSeverity(error: string, categorySeverity: any): LintMessageSeverity {
        if (categorySeverity[error]) {
            let severityName = categorySeverity[error];
            switch (severityName) {
                case 'Error':
                    return LintMessageSeverity.Error;
                case 'Hint':
                    return LintMessageSeverity.Hint;
                case 'Information':
                    return LintMessageSeverity.Information;
                case 'Warning':
                    return LintMessageSeverity.Warning;
                default: {
                    if (LintMessageSeverity[severityName]) {
                        return <LintMessageSeverity><any>LintMessageSeverity[severityName];
                    }
                }
            }
        }

        return LintMessageSeverity.Information;
    }

    private parseLine(line: string, regEx: string) {
        let match = matchNamedRegEx(line, regEx);
        if (!match) {
            return;
        }

        match.line = Number(<any>match.line);
        match.column = Number(<any>match.column);

        return {
            code: match.code,
            message: match.message,
            column: isNaN(match.column) || match.column === 0 ? 0 : match.column - this._columnOffset,
            line: match.line,
            type: match.type,
            provider: this.Id
        };
    }
    private parseLines(outputLines: string[], regEx: string) {
        let diagnostics: ILintMessage[] = [];
        outputLines.filter((value, index) => index <= this.pythonSettings.linting.maxNumberOfProblems).forEach(line => {
            try {
                let msg = this.parseLine(line, regEx);
                if (msg) {
                    diagnostics.push(msg);
                }
            }
            catch (ex) {
                // Hmm, need to handle this later
                // TODO:
            }
        });
        return diagnostics;
    }
    private displayLinterResultHeader(data: string) {
        this.outputChannel.append('#'.repeat(10) + 'Linting Output - ' + this.Id + '#'.repeat(10) + '\n');
        this.outputChannel.append(data);
    }
    protected run(command: string, args: string[], document: vscode.TextDocument, cwd: string, cancellation: vscode.CancellationToken, regEx: string = REGEX): Promise<ILintMessage[]> {
        return execPythonFile(command, args, cwd, true, null, cancellation).then(data => {
            if (!data) {
                data = '';
            }
            this.displayLinterResultHeader(data);
            let outputLines = data.split(/\r?\n/g);
            return this.parseLines(outputLines, regEx);
        }).catch(error => {
            this.handleError(this.Id, command, error, document.uri);
            return [];
        });
    }

    protected handleError(expectedFileName: string, fileName: string, error: Error, resource?: Uri) {
        this._errorHandler.handleError(expectedFileName, fileName, error, resource);
    }
}<|MERGE_RESOLUTION|>--- conflicted
+++ resolved
@@ -1,12 +1,7 @@
 'use strict';
 import { IPythonSettings, PythonSettings } from '../common/configSettings';
 import { execPythonFile } from './../common/utils';
-<<<<<<< HEAD
-import * as settings from './../common/configSettings';
 import { OutputChannel, Uri } from 'vscode';
-=======
-import { OutputChannel } from 'vscode';
->>>>>>> 234ff785
 import { Installer, Product } from '../common/installer';
 import * as vscode from 'vscode';
 import { ErrorHandler } from './errorHandlers/main';
