--- conflicted
+++ resolved
@@ -10,15 +10,9 @@
 // Initialize source maps (this must never be moved up nor further down).
 import { initialize } from './sourceMapSupport';
 initialize(require('vscode'));
-<<<<<<< HEAD
-// Log everything into file on CI.
-import { initialize as initializeLogger } from './common/logger';
-initializeLogger();
-=======
 // Initialize the logger first.
 require('./common/logger');
 
->>>>>>> be04d162
 const durations: Record<string, number> = {};
 import { StopWatch } from './common/utils/stopWatch';
 // Do not move this line of code (used to measure extension load times).
