// Copyright (c) Microsoft Corporation. All rights reserved.
// Licensed under the MIT License.

import { injectable } from 'inversify';
import * as path from 'path';
import 'reflect-metadata';
import { Uri } from 'vscode';
import { IFormattingSettings, PythonSettings } from '../common/configSettings';
import { ExecutionInfo, Product } from '../common/types';
import { FormatterId, FormatterSettingsPropertyNames, IFormatterHelper } from './types';

@injectable()
export class FormatterHelper implements IFormatterHelper {
    public translateToId(formatter: Product): FormatterId {
        switch (formatter) {
            case Product.autopep8: return 'autopep8';
            case Product.yapf: return 'yapf';
            default: {
                throw new Error(`Unrecognized Formatter '${formatter}'`);
            }
        }
    }
    public getSettingsPropertyNames(formatter: Product): FormatterSettingsPropertyNames {
        const id = this.translateToId(formatter);
        return {
            argsName: `${id}Args` as keyof IFormattingSettings,
            pathName: `${id}Path` as keyof IFormattingSettings
        };
    }
    public getExecutionInfo(formatter: Product, customArgs: string[], resource?: Uri): ExecutionInfo {
        const settings = PythonSettings.getInstance(resource);
        const names = this.getSettingsPropertyNames(formatter);

        const execPath = settings.formatting[names.pathName] as string;
        let args: string[] = Array.isArray(settings.formatting[names.argsName]) ? settings.formatting[names.argsName] as string[] : [];
        args = args.concat(customArgs);

        let moduleName: string | undefined;

        // If path information is not available, then treat it as a module,
<<<<<<< HEAD
        // Except for prospector as that needs to be run as an executable (its a python package).
=======
        // except for prospector as that needs to be run as an executable (it's a Python package).
>>>>>>> b6b25317
        if (path.basename(execPath) === execPath && formatter !== Product.prospector) {
            moduleName = execPath;
        }

        return { execPath, moduleName, args };
    }
}<|MERGE_RESOLUTION|>--- conflicted
+++ resolved
@@ -38,11 +38,7 @@
         let moduleName: string | undefined;
 
         // If path information is not available, then treat it as a module,
-<<<<<<< HEAD
-        // Except for prospector as that needs to be run as an executable (its a python package).
-=======
         // except for prospector as that needs to be run as an executable (it's a Python package).
->>>>>>> b6b25317
         if (path.basename(execPath) === execPath && formatter !== Product.prospector) {
             moduleName = execPath;
         }
