--- conflicted
+++ resolved
@@ -5,10 +5,7 @@
 import * as vscode from 'vscode';
 import { Uri } from 'vscode';
 import { IPythonSettings } from '../common/configSettings';
-<<<<<<< HEAD
-=======
 import '../common/extensions';
->>>>>>> 52bb7ae1
 import { createDeferred, Deferred } from '../common/helpers';
 import { IPythonExecutionFactory } from '../common/process/types';
 import { getWindowsLineEndingCount, IS_WINDOWS } from '../common/utils';
@@ -144,11 +141,7 @@
             return;
         }
         if (typeof errorResponse[0].message !== 'string' || errorResponse[0].message.length === 0) {
-<<<<<<< HEAD
-            errorResponse[0].message = errorResponse[0].traceback.split(/\r?\n/g).pop()!;
-=======
             errorResponse[0].message = errorResponse[0].traceback.splitLines().pop()!;
->>>>>>> 52bb7ae1
         }
         let errorMessage = errorResponse[0].message + '\n' + errorResponse[0].traceback;
 
