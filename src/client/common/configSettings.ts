'use strict';

import * as vscode from 'vscode';
import * as path from 'path';
import * as child_process from 'child_process';
import { Uri } from 'vscode';
import { SystemVariables } from './systemVariables';
import { EventEmitter } from 'events';
const untildify = require('untildify');

export const IS_WINDOWS = /^win/.test(process.platform);

export interface IPythonSettings {
    pythonPath: string;
    venvPath: string;
    jediPath: string;
    devOptions: string[];
    linting: ILintingSettings;
    formatting: IFormattingSettings;
    unitTest: IUnitTestSettings;
    autoComplete: IAutoCompeteSettings;
    terminal: ITerminalSettings;
    jupyter: JupyterSettings;
    sortImports: ISortImportSettings;
    workspaceSymbols: IWorkspaceSymbolSettings;
    envFile: string;
    disablePromptForFeatures: string[];
}
export interface ISortImportSettings {
    path: string;
    args: string[];
}

export interface IUnitTestSettings {
    promptToConfigure: boolean;
    debugPort: number;
    nosetestsEnabled: boolean;
    nosetestPath: string;
    nosetestArgs: string[];
    pyTestEnabled: boolean;
    pyTestPath: string;
    pyTestArgs: string[];
    unittestEnabled: boolean;
    unittestArgs: string[];
    outputWindow: string;
    cwd?: string;
}
export interface IPylintCategorySeverity {
    convention: vscode.DiagnosticSeverity;
    refactor: vscode.DiagnosticSeverity;
    warning: vscode.DiagnosticSeverity;
    error: vscode.DiagnosticSeverity;
    fatal: vscode.DiagnosticSeverity;
}
export interface IPep8CategorySeverity {
    W: vscode.DiagnosticSeverity;
    E: vscode.DiagnosticSeverity;
}
export interface Flake8CategorySeverity {
    F: vscode.DiagnosticSeverity;
    E: vscode.DiagnosticSeverity;
    W: vscode.DiagnosticSeverity;
}
export interface IMypyCategorySeverity {
    error: vscode.DiagnosticSeverity;
    note: vscode.DiagnosticSeverity;
}
export interface ILintingSettings {
    enabled: boolean;
    enabledWithoutWorkspace: boolean;
    ignorePatterns: string[];
    prospectorEnabled: boolean;
    prospectorArgs: string[];
    pylintEnabled: boolean;
    pylintArgs: string[];
    pep8Enabled: boolean;
    pep8Args: string[];
    pylamaEnabled: boolean;
    pylamaArgs: string[];
    flake8Enabled: boolean;
    flake8Args: string[];
    pydocstyleEnabled: boolean;
    pydocstyleArgs: string[];
    lintOnTextChange: boolean;
    lintOnSave: boolean;
    maxNumberOfProblems: number;
    pylintCategorySeverity: IPylintCategorySeverity;
    pep8CategorySeverity: IPep8CategorySeverity;
    flake8CategorySeverity: Flake8CategorySeverity;
    mypyCategorySeverity: IMypyCategorySeverity;
    prospectorPath: string;
    pylintPath: string;
    pep8Path: string;
    pylamaPath: string;
    flake8Path: string;
    pydocstylePath: string;
    outputWindow: string;
    mypyEnabled: boolean;
    mypyArgs: string[];
    mypyPath: string;
}
export interface IFormattingSettings {
    provider: string;
    autopep8Path: string;
    autopep8Args: string[];
    yapfPath: string;
    yapfArgs: string[];
    formatOnSave: boolean;
    outputWindow: string;
}
export interface IAutoCompeteSettings {
    addBrackets: boolean;
    extraPaths: string[];
    preloadModules: string[];
}
export interface IWorkspaceSymbolSettings {
    enabled: boolean;
    tagFilePath: string;
    rebuildOnStart: boolean;
    rebuildOnFileSave: boolean;
    ctagsPath: string;
    exclusionPatterns: string[];
}
export interface ITerminalSettings {
    executeInFileDir: boolean;
    launchArgs: string[];
}
export interface JupyterSettings {
    appendResults: boolean;
    defaultKernel: string;
    startupCode: string[];
}

const IS_TEST_EXECUTION = process.env['PYTHON_DONJAYAMANNE_TEST'] === '1';

export class PythonSettings extends EventEmitter implements IPythonSettings {
    private static pythonSettings: Map<string, PythonSettings> = new Map<string, PythonSettings>();
    private workspaceRoot?: vscode.Uri;
    private disposables: vscode.Disposable[] = [];
    constructor(workspaceFolder?: Uri) {
        super();
        this.workspaceRoot = workspaceFolder ? workspaceFolder : vscode.Uri.file(__dirname);
        this.disposables.push(vscode.workspace.onDidChangeConfiguration(() => {
            this.initializeSettings();
        }));

        this.initializeSettings();
    }
<<<<<<< HEAD
=======
    public static dispose() {
        if (!IS_TEST_EXECUTION) {
            throw new Error('Dispose can only be called from unit tests');
        }
        PythonSettings.pythonSettings.clear();
    }
>>>>>>> 54741c13
    public static getInstance(resource?: Uri): PythonSettings {
        const workspaceFolder = resource ? vscode.workspace.getWorkspaceFolder(resource) : undefined;
        let workspaceFolderUri: Uri = workspaceFolder ? workspaceFolder.uri : undefined;
        if (!workspaceFolderUri && Array.isArray(vscode.workspace.workspaceFolders) && vscode.workspace.workspaceFolders.length > 0) {
            workspaceFolderUri = vscode.workspace.workspaceFolders[0].uri;
        }
        const workspaceFolderKey = workspaceFolderUri ? workspaceFolderUri.fsPath : '';
        if (!PythonSettings.pythonSettings.has(workspaceFolderKey)) {
            const settings = new PythonSettings(workspaceFolderUri);
            PythonSettings.pythonSettings.set(workspaceFolderKey, settings);
        }
        return PythonSettings.pythonSettings.get(workspaceFolderKey);
    }
    private initializeSettings() {
<<<<<<< HEAD
        const systemVariables: SystemVariables = new SystemVariables();
        const workspaceRoot = (IS_TEST_EXECUTION || !this.workspaceRoot) ? __dirname : this.workspaceRoot.fsPath;
=======
        const workspaceRoot = this.workspaceRoot.fsPath;
        const systemVariables: SystemVariables = new SystemVariables(this.workspaceRoot ? this.workspaceRoot.fsPath : undefined);
>>>>>>> 54741c13
        const pythonSettings = vscode.workspace.getConfiguration('python', this.workspaceRoot);
        this.pythonPath = systemVariables.resolveAny(pythonSettings.get<string>('pythonPath'))!;
        this.pythonPath = getAbsolutePath(this.pythonPath, workspaceRoot);
        this.venvPath = systemVariables.resolveAny(pythonSettings.get<string>('venvPath'))!;
        this.jediPath = systemVariables.resolveAny(pythonSettings.get<string>('jediPath'))!;
        if (typeof this.jediPath === 'string' && this.jediPath.length > 0) {
            this.jediPath = getAbsolutePath(systemVariables.resolveAny(this.jediPath), workspaceRoot);
        }
        else {
            this.jediPath = '';
        }
        this.envFile = systemVariables.resolveAny(pythonSettings.get<string>('envFile'))!;
        this.devOptions = systemVariables.resolveAny(pythonSettings.get<any[]>('devOptions'))!;
        this.devOptions = Array.isArray(this.devOptions) ? this.devOptions : [];
        let lintingSettings = systemVariables.resolveAny(pythonSettings.get<ILintingSettings>('linting'))!;
        this.disablePromptForFeatures = pythonSettings.get<string[]>('disablePromptForFeatures')!;
        this.disablePromptForFeatures = Array.isArray(this.disablePromptForFeatures) ? this.disablePromptForFeatures : [];
        if (this.linting) {
            Object.assign<ILintingSettings, ILintingSettings>(this.linting, lintingSettings);
        }
        else {
            this.linting = lintingSettings;
        }
        let sortImportSettings = systemVariables.resolveAny(pythonSettings.get<ISortImportSettings>('sortImports'))!;
        if (this.sortImports) {
            Object.assign<ISortImportSettings, ISortImportSettings>(this.sortImports, sortImportSettings);
        }
        else {
            this.sortImports = sortImportSettings;
        }
        // Support for travis
        this.sortImports = this.sortImports ? this.sortImports : { path: '', args: [] };
        // Support for travis
        this.linting = this.linting ? this.linting : {
            enabled: false,
            enabledWithoutWorkspace: false,
            ignorePatterns: [],
            flake8Args: [], flake8Enabled: false, flake8Path: 'flake',
            lintOnSave: false, lintOnTextChange: false, maxNumberOfProblems: 100,
            mypyArgs: [], mypyEnabled: false, mypyPath: 'mypy',
            outputWindow: 'python', pep8Args: [], pep8Enabled: false, pep8Path: 'pep8',
            pylamaArgs: [], pylamaEnabled: false, pylamaPath: 'pylama',
            prospectorArgs: [], prospectorEnabled: false, prospectorPath: 'prospector',
            pydocstyleArgs: [], pydocstyleEnabled: false, pydocstylePath: 'pydocstyle',
            pylintArgs: [], pylintEnabled: false, pylintPath: 'pylint',
            pylintCategorySeverity: {
                convention: vscode.DiagnosticSeverity.Hint,
                error: vscode.DiagnosticSeverity.Error,
                fatal: vscode.DiagnosticSeverity.Error,
                refactor: vscode.DiagnosticSeverity.Hint,
                warning: vscode.DiagnosticSeverity.Warning
            },
            pep8CategorySeverity: {
                E: vscode.DiagnosticSeverity.Error,
                W: vscode.DiagnosticSeverity.Warning
            },
            flake8CategorySeverity: {
                F: vscode.DiagnosticSeverity.Error,
                E: vscode.DiagnosticSeverity.Error,
                W: vscode.DiagnosticSeverity.Warning
            },
            mypyCategorySeverity: {
                error: vscode.DiagnosticSeverity.Error,
                note: vscode.DiagnosticSeverity.Hint
            }
        };
        this.linting.pylintPath = getAbsolutePath(systemVariables.resolveAny(this.linting.pylintPath), workspaceRoot);
        this.linting.flake8Path = getAbsolutePath(systemVariables.resolveAny(this.linting.flake8Path), workspaceRoot);
        this.linting.pep8Path = getAbsolutePath(systemVariables.resolveAny(this.linting.pep8Path), workspaceRoot);
        this.linting.pylamaPath = getAbsolutePath(systemVariables.resolveAny(this.linting.pylamaPath), workspaceRoot);
        this.linting.prospectorPath = getAbsolutePath(systemVariables.resolveAny(this.linting.prospectorPath), workspaceRoot);
        this.linting.pydocstylePath = getAbsolutePath(systemVariables.resolveAny(this.linting.pydocstylePath), workspaceRoot);
        this.linting.mypyPath = getAbsolutePath(systemVariables.resolveAny(this.linting.mypyPath), workspaceRoot);

        let formattingSettings = systemVariables.resolveAny(pythonSettings.get<IFormattingSettings>('formatting'))!;
        if (this.formatting) {
            Object.assign<IFormattingSettings, IFormattingSettings>(this.formatting, formattingSettings);
        }
        else {
            this.formatting = formattingSettings;
        }
        // Support for travis
        this.formatting = this.formatting ? this.formatting : {
            autopep8Args: [], autopep8Path: 'autopep8',
            outputWindow: 'python',
            provider: 'autopep8',
            yapfArgs: [], yapfPath: 'yapf',
            formatOnSave: false
        };
        this.formatting.autopep8Path = getAbsolutePath(systemVariables.resolveAny(this.formatting.autopep8Path), workspaceRoot);
        this.formatting.yapfPath = getAbsolutePath(systemVariables.resolveAny(this.formatting.yapfPath), workspaceRoot);

        let autoCompleteSettings = systemVariables.resolveAny(pythonSettings.get<IAutoCompeteSettings>('autoComplete'))!;
        if (this.autoComplete) {
            Object.assign<IAutoCompeteSettings, IAutoCompeteSettings>(this.autoComplete, autoCompleteSettings);
        }
        else {
            this.autoComplete = autoCompleteSettings;
        }
        // Support for travis
        this.autoComplete = this.autoComplete ? this.autoComplete : {
            extraPaths: [],
            addBrackets: false,
            preloadModules: []
        };

        let workspaceSymbolsSettings = systemVariables.resolveAny(pythonSettings.get<IWorkspaceSymbolSettings>('workspaceSymbols'))!;
        if (this.workspaceSymbols) {
            Object.assign<IWorkspaceSymbolSettings, IWorkspaceSymbolSettings>(this.workspaceSymbols, workspaceSymbolsSettings);
        }
        else {
            this.workspaceSymbols = workspaceSymbolsSettings;
        }
        // Support for travis
        this.workspaceSymbols = this.workspaceSymbols ? this.workspaceSymbols : {
            ctagsPath: 'ctags',
            enabled: true,
            exclusionPatterns: [],
            rebuildOnFileSave: true,
            rebuildOnStart: true,
            tagFilePath: path.join(workspaceRoot, "tags")
        };
        this.workspaceSymbols.tagFilePath = getAbsolutePath(systemVariables.resolveAny(this.workspaceSymbols.tagFilePath), workspaceRoot);

        let unitTestSettings = systemVariables.resolveAny(pythonSettings.get<IUnitTestSettings>('unitTest'))!;
        if (this.unitTest) {
            Object.assign<IUnitTestSettings, IUnitTestSettings>(this.unitTest, unitTestSettings);
        }
        else {
            this.unitTest = unitTestSettings;
            if (IS_TEST_EXECUTION && !this.unitTest) {
                this.unitTest = {
                    nosetestArgs: [], pyTestArgs: [], unittestArgs: [],
                    promptToConfigure: true, debugPort: 3000,
                    nosetestsEnabled: false, pyTestEnabled: false, unittestEnabled: false,
                    nosetestPath: 'nosetests', pyTestPath: 'py.test', outputWindow: 'Python Test Log'
                } as IUnitTestSettings;
            }
        }

        // Support for travis
        this.unitTest = this.unitTest ? this.unitTest : {
            promptToConfigure: true,
            debugPort: 3000,
            nosetestArgs: [], nosetestPath: 'nosetest', nosetestsEnabled: false,
            outputWindow: 'python',
            pyTestArgs: [], pyTestEnabled: false, pyTestPath: 'pytest',
            unittestArgs: [], unittestEnabled: false
        };
        this.unitTest.pyTestPath = getAbsolutePath(systemVariables.resolveAny(this.unitTest.pyTestPath), workspaceRoot);
        this.unitTest.nosetestPath = getAbsolutePath(systemVariables.resolveAny(this.unitTest.nosetestPath), workspaceRoot);
        if (this.unitTest.cwd) {
            this.unitTest.cwd = getAbsolutePath(systemVariables.resolveAny(this.unitTest.cwd), workspaceRoot);
        }

        // Resolve any variables found in the test arguments
        this.unitTest.nosetestArgs = this.unitTest.nosetestArgs.map(arg => systemVariables.resolveAny(arg));
        this.unitTest.pyTestArgs = this.unitTest.pyTestArgs.map(arg => systemVariables.resolveAny(arg));
        this.unitTest.unittestArgs = this.unitTest.unittestArgs.map(arg => systemVariables.resolveAny(arg));

        let terminalSettings = systemVariables.resolveAny(pythonSettings.get<ITerminalSettings>('terminal'))!;
        if (this.terminal) {
            Object.assign<ITerminalSettings, ITerminalSettings>(this.terminal, terminalSettings);
        }
        else {
            this.terminal = terminalSettings;
            if (IS_TEST_EXECUTION && !this.terminal) {
                this.terminal = {} as ITerminalSettings;
            }
        }
        // Support for travis
        this.terminal = this.terminal ? this.terminal : {
            executeInFileDir: true,
            launchArgs: []
        };

        this.jupyter = pythonSettings.get<JupyterSettings>('jupyter')!;
        // Support for travis
        this.jupyter = this.jupyter ? this.jupyter : {
            appendResults: true, defaultKernel: '', startupCode: []
        };

        this.emit('change');
    }

    private _pythonPath: string;
    public get pythonPath(): string {
        return this._pythonPath;
    }
    public set pythonPath(value: string) {
        if (this._pythonPath === value) {
            return;
        }
        // Add support for specifying just the directory where the python executable will be located
        // E.g. virtual directory name
        try {
            this._pythonPath = getPythonExecutable(value);
        }
        catch (ex) {
            this._pythonPath = value;
        }
    }
    public jediPath: string;
    public envFile: string;
    public disablePromptForFeatures: string[];
    public venvPath: string;
    public devOptions: string[];
    public linting: ILintingSettings;
    public formatting: IFormattingSettings;
    public autoComplete: IAutoCompeteSettings;
    public unitTest: IUnitTestSettings;
    public terminal: ITerminalSettings;
    public jupyter: JupyterSettings;
    public sortImports: ISortImportSettings;
    public workspaceSymbols: IWorkspaceSymbolSettings;
}

function getAbsolutePath(pathToCheck: string, rootDir: string): string {
    pathToCheck = untildify(pathToCheck);
    if (IS_TEST_EXECUTION && !pathToCheck) { return rootDir; }
    if (pathToCheck.indexOf(path.sep) === -1) {
        return pathToCheck;
    }
    return path.isAbsolute(pathToCheck) ? pathToCheck : path.resolve(rootDir, pathToCheck);
}

function getPythonExecutable(pythonPath: string): string {
    pythonPath = untildify(pythonPath);

    // If only 'python'
    if (pythonPath === 'python' ||
        pythonPath.indexOf(path.sep) === -1 ||
        path.basename(pythonPath) === path.dirname(pythonPath)) {
        return pythonPath;
    }

    if (isValidPythonPath(pythonPath)) {
        return pythonPath;
    }
    // Keep python right on top, for backwards compatibility
    const KnownPythonExecutables = ['python', 'python4', 'python3.6', 'python3.5', 'python3', 'python2.7', 'python2'];

    for (let executableName of KnownPythonExecutables) {
        // Suffix with 'python' for linux and 'osx', and 'python.exe' for 'windows'
        if (IS_WINDOWS) {
            executableName = executableName + '.exe';
            if (isValidPythonPath(path.join(pythonPath, executableName))) {
                return path.join(pythonPath, executableName);
            }
            if (isValidPythonPath(path.join(pythonPath, 'scripts', executableName))) {
                return path.join(pythonPath, 'scripts', executableName);
            }
        }
        else {
            if (isValidPythonPath(path.join(pythonPath, executableName))) {
                return path.join(pythonPath, executableName);
            }
            if (isValidPythonPath(path.join(pythonPath, 'bin', executableName))) {
                return path.join(pythonPath, 'bin', executableName);
            }
        }
    }

    return pythonPath;
}

function isValidPythonPath(pythonPath: string): boolean {
    try {
        let output = child_process.execFileSync(pythonPath, ['-c', 'print(1234)'], { encoding: 'utf8' });
        return output.startsWith('1234');
    }
    catch (ex) {
        return false;
    }
}<|MERGE_RESOLUTION|>--- conflicted
+++ resolved
@@ -146,15 +146,12 @@
 
         this.initializeSettings();
     }
-<<<<<<< HEAD
-=======
     public static dispose() {
         if (!IS_TEST_EXECUTION) {
             throw new Error('Dispose can only be called from unit tests');
         }
         PythonSettings.pythonSettings.clear();
     }
->>>>>>> 54741c13
     public static getInstance(resource?: Uri): PythonSettings {
         const workspaceFolder = resource ? vscode.workspace.getWorkspaceFolder(resource) : undefined;
         let workspaceFolderUri: Uri = workspaceFolder ? workspaceFolder.uri : undefined;
@@ -169,13 +166,8 @@
         return PythonSettings.pythonSettings.get(workspaceFolderKey);
     }
     private initializeSettings() {
-<<<<<<< HEAD
-        const systemVariables: SystemVariables = new SystemVariables();
-        const workspaceRoot = (IS_TEST_EXECUTION || !this.workspaceRoot) ? __dirname : this.workspaceRoot.fsPath;
-=======
         const workspaceRoot = this.workspaceRoot.fsPath;
         const systemVariables: SystemVariables = new SystemVariables(this.workspaceRoot ? this.workspaceRoot.fsPath : undefined);
->>>>>>> 54741c13
         const pythonSettings = vscode.workspace.getConfiguration('python', this.workspaceRoot);
         this.pythonPath = systemVariables.resolveAny(pythonSettings.get<string>('pythonPath'))!;
         this.pythonPath = getAbsolutePath(this.pythonPath, workspaceRoot);
