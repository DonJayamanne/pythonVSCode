// tslint:disable:no-console no-any
import { injectable } from 'inversify';
<<<<<<< HEAD

import * as fs from 'fs-extra';
import * as os from 'os';
import * as util from 'util';
=======
import * as path from 'path';
import * as util from 'util';
import { createLogger, format, transports } from 'winston';
import { EXTENSION_ROOT_DIR } from '../constants';
>>>>>>> be04d162
import { sendTelemetryEvent } from '../telemetry';
import { isTestExecution } from './constants';
import { ILogger, LogLevel } from './types';
import { StopWatch } from './utils/stopWatch';

<<<<<<< HEAD
const PREFIX = 'Python Extension: ';
const consoleError = console.error;
const consoleWarn = console.warn;
const consoleInfo = console.info;

export function initialize() {
    if (process.env.VSC_PYTHON_LOG_FILE) {
        return;
    }
    // tslint:disable-next-line:no-function-expression
    console.log = function () {
        Logger.verbose.apply(Logger, arguments as any);
    };
    // tslint:disable-next-line:no-function-expression
    console.error = function () {
        Logger.error.apply(Logger, arguments as any);
    };
    // tslint:disable-next-line:no-function-expression
    console.warn = function () {
        Logger.warn.apply(Logger, arguments as any);
    };
    // tslint:disable-next-line:no-function-expression
    console.info = function () {
        Logger.verbose.apply(Logger, arguments as any);
    };
}

@injectable()
export class Logger implements ILogger {
    private skipLogging = false;
    private readonly logToFile: (...args: any[]) => void;
    constructor() {
        if (isTestExecution() && !process.env.VSC_PYTHON_FORCE_LOGGING) {
            this.skipLogging = true;
        }
        if (process.env.VSC_PYTHON_LOG_FILE) {
            this.skipLogging = false;
            this.logToFile = logToFile;
        } else {
            this.logToFile = () => {
                // Do nothing.
            };
        }
    }
    // tslint:disable-next-line:no-any
    public static error(...args: any[]) {
        new Logger().logError(...args);
    }
    // tslint:disable-next-line:no-any
    public static warn(...args: any[]) {
        new Logger().logWarning(...args);
    }
    // tslint:disable-next-line:no-any
    public static verbose(...args: any[]) {
        new Logger().logInformation(...args);
    }
    public logError(...args: any[]) {
        const message = formatArgs(args);
        if (!this.skipLogging) {
            consoleError(PREFIX, message);
=======
// tslint:disable-next-line: no-var-requires no-require-imports
const TransportStream = require('winston-transport');

// Initialize the loggers as soon as this module is imported.
const consoleLogger = createLogger();
const fileLogger = createLogger();
initializeConsoleLogger();
initializeFileLogger();

const logLevelMap = {
    [LogLevel.Error]: 'error',
    [LogLevel.Information]: 'info',
    [LogLevel.Warning]: 'warn'
};

function log(logLevel: LogLevel, ...args: any[]) {
    if (consoleLogger.transports.length > 0){
        const message = args.length === 0 ? '' : util.format(args[0], ...args.slice(1));
        consoleLogger.log(logLevelMap[logLevel], message);
    }
    logToFile(logLevel, ...args);
}
function logToFile(logLevel: LogLevel, ...args: any[]) {
    if (fileLogger.transports.length === 0){
        return;
    }
    const message = args.length === 0 ? '' : util.format(args[0], ...args.slice(1));
    fileLogger.log(logLevelMap[logLevel], message);
}

/**
 * Initialize the logger for console.
 * We do two things here:
 * - Anything written to the logger will be displayed in the console window as well
 *   This is the behavior of the extension when runnning it.
 *   When running tests on CI, we might not want this behavior, as it'll pollute the
 *      test output with logging (as mentioned this is optional).
 *   Messages logged using our logger will be prefixed with `Python Extension: ....` for console window.
 *   This way, its easy to identify messages specific to the python extension.
 * - Monkey patch the console.log and similar methods to send messages to the file logger.
 *   When running UI tests or similar, and we want to see everything that was dumped into `console window`,
 *      then we need to hijack the console logger.
 *   To do this we need to monkey patch the console methods.
 *   This is optional (generally done when running tests on CI).
 */
function initializeConsoleLogger() {
    const logMethods = {
        log: Symbol.for('log'),
        info: Symbol.for('info'),
        error: Symbol.for('error'),
        debug: Symbol.for('debug'),
        warn: Symbol.for('warn')
    };

    function logToConsole(stream: 'info' | 'error' | 'warn' | 'log' | 'debug', ...args: any[]) {
        if (['info', 'error', 'warn', 'log', 'debug'].indexOf(stream) === -1) {
            stream = 'log';
        }
        // Further below we monkeypatch the console.log, etc methods.
        const fn = (console as any)[logMethods[stream]] || console[stream] || console.log;
        fn(...args);
    }

    // Hijack `console.log` when running tests on CI.
    if (process.env.VSC_PYTHON_LOG_FILE && process.env.TF_BUILD) {
        /*
        What we're doing here is monkey patching the console.log so we can send everything sent to console window into our logs.
        This is only required when we're directly writing to `console.log` or not using our `winston logger`.
        This is something we'd generally turn on, only on CI so we can see everything logged to the console window (via the logs).
        */
        // Keep track of the original functions before we monkey patch them.
        // Using symbols guarantee the properties will be unique & prevents clashing with names other code/library may create or have created.
        (console as any)[logMethods.log] = console.log;
        (console as any)[logMethods.info] = console.info;
        (console as any)[logMethods.error] = console.error;
        (console as any)[logMethods.debug] = console.debug;
        (console as any)[logMethods.warn] = console.warn;

        // tslint:disable-next-line: no-function-expression
        console.log = function () {
            const args = Array.prototype.slice.call(arguments);
            logToConsole('log', ...args);
            logToFile(LogLevel.Information, ...args);
        };
        // tslint:disable-next-line: no-function-expression
        console.info = function () {
            const args = Array.prototype.slice.call(arguments);
            logToConsole('info', ...args);
            logToFile(LogLevel.Information, ...args);
        };
        // tslint:disable-next-line: no-function-expression
        console.warn = function () {
            const args = Array.prototype.slice.call(arguments);
            logToConsole('warn', ...args);
            logToFile(LogLevel.Warning, ...args);
        };
        // tslint:disable-next-line: no-function-expression
        console.error = function () {
            const args = Array.prototype.slice.call(arguments);
            logToConsole('error', ...args);
            logToFile(LogLevel.Error, ...args);
        };
        // tslint:disable-next-line: no-function-expression
        console.debug = function () {
            const args = Array.prototype.slice.call(arguments);
            logToConsole('debug', ...args);
            logToFile(LogLevel.Information, ...args);
        };
    }

    if (isTestExecution() && !process.env.VSC_PYTHON_FORCE_LOGGING){
        // Do not log to console if running tests on CI and we're not asked to do so.
        return;
    }

    // Rest of this stuff is just to instantiate the console logger.
    // I.e. when we use our logger, ensure we also log to the console (for end users).
    const formattedMessage = Symbol.for('message');
    class ConsoleTransport extends TransportStream {
        constructor(options?: any) {
            super(options);
        }
        public log?(info: { level: string; message: string;[formattedMessage]: string }, next: () => void): any {
            setImmediate(() => this.emit('logged', info));
            logToConsole(info.level as any, info[formattedMessage] || info.message);
            if (next) {
                next();
            }
>>>>>>> be04d162
        }
        this.logToFile(`Error: ${message}`);
    }
<<<<<<< HEAD
    public logWarning(...args: any[]) {
        const message = formatArgs(args);
        if (!this.skipLogging) {
            consoleWarn(PREFIX, message);
=======
    const consoleFormatter = format.printf(({ level, message, label, timestamp }) => {
        // If we're on CI server, no need for the label (prefix)
        // Pascal casing og log level, so log files get highlighted when viewing in VSC and other editors.
        const prefix = `${level.substring(0, 1).toUpperCase()}${level.substring(1)} ${process.env.TF_BUILD ? '' : label}`;
        return `${prefix.trim()} ${timestamp}: ${message}`;
    });
    const consoleFormat = format.combine(
        format.label({ label: 'Python Extension:' }),
        format.timestamp({
            format: 'YYYY-MM-DD HH:mm:ss'
        }),
        consoleFormatter
    );
    consoleLogger.add(new ConsoleTransport({ format: consoleFormat }) as any);
}

/**
 * Send all logging output to a log file.
 * We log to the file only if a file has been specified as an env variable.
 * Currently this is setup on CI servers.
 */
function initializeFileLogger() {
    if (!process.env.VSC_PYTHON_LOG_FILE) {
        return;
    }
    const fileFormatter = format.printf(({ level, message, timestamp }) => {
        // Pascal casing og log level, so log files get highlighted when viewing in VSC and other editors.
        return `${level.substring(0, 1).toUpperCase()}${level.substring(1)} ${timestamp}: ${message}`;
    });
    const fileFormat = format.combine(
        format.timestamp({
            format: 'YYYY-MM-DD HH:mm:ss'
        }),
        fileFormatter
    );
    const logFilePath = path.isAbsolute(process.env.VSC_PYTHON_LOG_FILE) ? process.env.VSC_PYTHON_LOG_FILE :
        path.join(EXTENSION_ROOT_DIR, process.env.VSC_PYTHON_LOG_FILE);
    const logFileSink = new transports.File({
        format: fileFormat,
        filename: logFilePath,
        handleExceptions: true
    });
    fileLogger.add(logFileSink);
}

const enableLogging = !isTestExecution() || process.env.VSC_PYTHON_FORCE_LOGGING || process.env.VSC_PYTHON_LOG_FILE;

@injectable()
export class Logger implements ILogger {
    // tslint:disable-next-line:no-any
    public static error(...args: any[]) {
        if (enableLogging) {
            log(LogLevel.Error, ...args);
>>>>>>> be04d162
        }
        this.logToFile(`Warning: ${message}`);
    }
<<<<<<< HEAD
    public logInformation(...args: any[]) {
        const message = formatArgs(args);
        if (!this.skipLogging) {
            consoleInfo(PREFIX, formatArgs(args));
=======
    // tslint:disable-next-line:no-any
    public static warn(...args: any[]) {
        if (enableLogging) {
            log(LogLevel.Warning, ...args);
        }
    }
    // tslint:disable-next-line:no-any
    public static verbose(...args: any[]) {
        if (enableLogging) {
            log(LogLevel.Information, ...args);
>>>>>>> be04d162
        }
        this.logToFile(`Information: ${message}`);
    }
}

let dataToLog: string[] = [];
let timer: NodeJS.Timer | undefined;
let busy = false;
function formatArgs(...args: any[]) {
    return util.format.apply(util.format, Array.prototype.slice.call(args) as any);
}

function logToFile(message: string) {
    dataToLog.push(message);
    if (timer) {
        clearTimeout(timer);
    }
    timer = setTimeout(logData, 0);
}
async function logData() {
    if (busy || dataToLog.length === 0) {
        return;
    }
    // We need to preserve the order, hence we don't want multiple I/O threads writing to the same file at the same time.
    busy = true;
    const content = `${os.EOL}${dataToLog.join(os.EOL)}`;
    dataToLog = [];
    await fs.appendFile(process.env.VSC_PYTHON_LOG_FILE!, content).catch(() => {
        // Do nothing.
    });
    busy = false;
    if (dataToLog.length > 0) {
        timer = setTimeout(logData, 0);
    }
    public logError(...args: any[]) {
        Logger.error(...args);
    }
    public logWarning(...args: any[]) {
        Logger.warn(...args);
    }
    public logInformation(...args: any[]) {
        Logger.verbose(...args);
    }
}

/**
 * What do we want to log.
 * @export
 * @enum {number}
 */
export enum LogOptions {
    None = 0,
    Arguments = 1,
    ReturnValue = 2
}

// tslint:disable-next-line:no-any
function argsToLogString(args: any[]): string {
    try {
        return (args || [])
            .map((item, index) => {
                if (item === undefined) {
                    return `Arg ${index + 1}: undefined`;
                }
                if (item === null) {
                    return `Arg ${index + 1}: null`;
                }
                try {
                    if (item && item.fsPath) {
                        return `Arg ${index + 1}: <Uri:${item.fsPath}>`;
                    }
                    return `Arg ${index + 1}: ${JSON.stringify(item)}`;
                } catch {
                    return `Arg ${index + 1}: <argument cannot be serialized for logging>`;
                }
            })
            .join(', ');
    } catch {
        return '';
    }
}

// tslint:disable-next-line:no-any
function returnValueToLogString(returnValue: any): string {
    const returnValueMessage = 'Return Value: ';
    if (returnValue === undefined) {
        return `${returnValueMessage}undefined`;
    }
    if (returnValue === null) {
        return `${returnValueMessage}null`;
    }
    try {
        return `${returnValueMessage}${JSON.stringify(returnValue)}`;
    } catch {
        return `${returnValueMessage}<Return value cannot be serialized for logging>`;
    }
}

export function traceVerbose(...args: any[]) {
<<<<<<< HEAD
    new Logger().logInformation(...args);
}

export function traceError(...args: any[]) {
    new Logger().logError(...args);
}

export function traceInfo(...args: any[]) {
    new Logger().logInformation(...args);
}

export function traceWarning(...args: any[]) {
    new Logger().logWarning(...args);
=======
    log(LogLevel.Information, ...args);
}

export function traceError(...args: any[]) {
    log(LogLevel.Error, ...args);
}

export function traceInfo(...args: any[]) {
    log(LogLevel.Information, ...args);
}

export function traceWarning(...args: any[]) {
    log(LogLevel.Warning, ...args);
>>>>>>> be04d162
}

export namespace traceDecorators {
    export function verbose(message: string, options: LogOptions = LogOptions.Arguments | LogOptions.ReturnValue) {
        return trace(message, options);
    }
    export function error(message: string) {
        return trace(message, LogOptions.Arguments | LogOptions.ReturnValue, LogLevel.Error);
    }
    export function info(message: string) {
        return trace(message);
    }
    export function warn(message: string) {
        return trace(message, LogOptions.Arguments | LogOptions.ReturnValue, LogLevel.Warning);
    }
}
function trace(message: string, options: LogOptions = LogOptions.None, logLevel?: LogLevel) {
    // tslint:disable-next-line:no-function-expression no-any
    return function (_: Object, __: string, descriptor: TypedPropertyDescriptor<any>) {
        const originalMethod = descriptor.value;
        // tslint:disable-next-line:no-function-expression no-any
        descriptor.value = function (...args: any[]) {
            const className = _ && _.constructor ? _.constructor.name : '';
            // tslint:disable-next-line:no-any
            function writeSuccess(elapsedTime: number, returnValue: any) {
                if (logLevel === LogLevel.Error) {
                    return;
                }
                writeToLog(elapsedTime, returnValue);
            }
            function writeError(elapsedTime: number, ex: Error) {
                writeToLog(elapsedTime, undefined, ex);
            }
            // tslint:disable-next-line:no-any
            function writeToLog(elapsedTime: number, returnValue?: any, ex?: Error) {
                const messagesToLog = [message];
                messagesToLog.push(`Class name = ${className}, completed in ${elapsedTime}ms`);
                if ((options && LogOptions.Arguments) === LogOptions.Arguments) {
                    messagesToLog.push(argsToLogString(args));
                }
                if ((options & LogOptions.ReturnValue) === LogOptions.ReturnValue) {
                    messagesToLog.push(returnValueToLogString(returnValue));
                }
                if (ex) {
                    log(LogLevel.Error, messagesToLog.join(', '), ex);
                    sendTelemetryEvent('ERROR' as any, undefined, undefined, ex);
                } else {
                    log(LogLevel.Information, messagesToLog.join(', '));
                }
            }
            const timer = new StopWatch();
            try {
                // tslint:disable-next-line:no-invalid-this no-use-before-declare no-unsafe-any
                const result = originalMethod.apply(this, args);
                // If method being wrapped returns a promise then wait for it.
                // tslint:disable-next-line:no-unsafe-any
                if (result && typeof result.then === 'function' && typeof result.catch === 'function') {
                    // tslint:disable-next-line:prefer-type-cast
                    (result as Promise<void>)
                        .then(data => {
                            writeSuccess(timer.elapsedTime, data);
                            return data;
                        })
                        .catch(ex => {
                            writeError(timer.elapsedTime, ex);
                        });
                } else {
                    writeSuccess(timer.elapsedTime, result);
                }
                return result;
            } catch (ex) {
                writeError(timer.elapsedTime, ex);
                throw ex;
            }
        };

        return descriptor;
    };
}<|MERGE_RESOLUTION|>--- conflicted
+++ resolved
@@ -1,83 +1,14 @@
 // tslint:disable:no-console no-any
 import { injectable } from 'inversify';
-<<<<<<< HEAD
-
-import * as fs from 'fs-extra';
-import * as os from 'os';
-import * as util from 'util';
-=======
 import * as path from 'path';
 import * as util from 'util';
 import { createLogger, format, transports } from 'winston';
 import { EXTENSION_ROOT_DIR } from '../constants';
->>>>>>> be04d162
 import { sendTelemetryEvent } from '../telemetry';
 import { isTestExecution } from './constants';
 import { ILogger, LogLevel } from './types';
 import { StopWatch } from './utils/stopWatch';
 
-<<<<<<< HEAD
-const PREFIX = 'Python Extension: ';
-const consoleError = console.error;
-const consoleWarn = console.warn;
-const consoleInfo = console.info;
-
-export function initialize() {
-    if (process.env.VSC_PYTHON_LOG_FILE) {
-        return;
-    }
-    // tslint:disable-next-line:no-function-expression
-    console.log = function () {
-        Logger.verbose.apply(Logger, arguments as any);
-    };
-    // tslint:disable-next-line:no-function-expression
-    console.error = function () {
-        Logger.error.apply(Logger, arguments as any);
-    };
-    // tslint:disable-next-line:no-function-expression
-    console.warn = function () {
-        Logger.warn.apply(Logger, arguments as any);
-    };
-    // tslint:disable-next-line:no-function-expression
-    console.info = function () {
-        Logger.verbose.apply(Logger, arguments as any);
-    };
-}
-
-@injectable()
-export class Logger implements ILogger {
-    private skipLogging = false;
-    private readonly logToFile: (...args: any[]) => void;
-    constructor() {
-        if (isTestExecution() && !process.env.VSC_PYTHON_FORCE_LOGGING) {
-            this.skipLogging = true;
-        }
-        if (process.env.VSC_PYTHON_LOG_FILE) {
-            this.skipLogging = false;
-            this.logToFile = logToFile;
-        } else {
-            this.logToFile = () => {
-                // Do nothing.
-            };
-        }
-    }
-    // tslint:disable-next-line:no-any
-    public static error(...args: any[]) {
-        new Logger().logError(...args);
-    }
-    // tslint:disable-next-line:no-any
-    public static warn(...args: any[]) {
-        new Logger().logWarning(...args);
-    }
-    // tslint:disable-next-line:no-any
-    public static verbose(...args: any[]) {
-        new Logger().logInformation(...args);
-    }
-    public logError(...args: any[]) {
-        const message = formatArgs(args);
-        if (!this.skipLogging) {
-            consoleError(PREFIX, message);
-=======
 // tslint:disable-next-line: no-var-requires no-require-imports
 const TransportStream = require('winston-transport');
 
@@ -206,16 +137,9 @@
             if (next) {
                 next();
             }
->>>>>>> be04d162
         }
         this.logToFile(`Error: ${message}`);
     }
-<<<<<<< HEAD
-    public logWarning(...args: any[]) {
-        const message = formatArgs(args);
-        if (!this.skipLogging) {
-            consoleWarn(PREFIX, message);
-=======
     const consoleFormatter = format.printf(({ level, message, label, timestamp }) => {
         // If we're on CI server, no need for the label (prefix)
         // Pascal casing og log level, so log files get highlighted when viewing in VSC and other editors.
@@ -269,16 +193,9 @@
     public static error(...args: any[]) {
         if (enableLogging) {
             log(LogLevel.Error, ...args);
->>>>>>> be04d162
         }
         this.logToFile(`Warning: ${message}`);
     }
-<<<<<<< HEAD
-    public logInformation(...args: any[]) {
-        const message = formatArgs(args);
-        if (!this.skipLogging) {
-            consoleInfo(PREFIX, formatArgs(args));
-=======
     // tslint:disable-next-line:no-any
     public static warn(...args: any[]) {
         if (enableLogging) {
@@ -289,7 +206,6 @@
     public static verbose(...args: any[]) {
         if (enableLogging) {
             log(LogLevel.Information, ...args);
->>>>>>> be04d162
         }
         this.logToFile(`Information: ${message}`);
     }
@@ -389,21 +305,6 @@
 }
 
 export function traceVerbose(...args: any[]) {
-<<<<<<< HEAD
-    new Logger().logInformation(...args);
-}
-
-export function traceError(...args: any[]) {
-    new Logger().logError(...args);
-}
-
-export function traceInfo(...args: any[]) {
-    new Logger().logInformation(...args);
-}
-
-export function traceWarning(...args: any[]) {
-    new Logger().logWarning(...args);
-=======
     log(LogLevel.Information, ...args);
 }
 
@@ -417,7 +318,6 @@
 
 export function traceWarning(...args: any[]) {
     log(LogLevel.Warning, ...args);
->>>>>>> be04d162
 }
 
 export namespace traceDecorators {
