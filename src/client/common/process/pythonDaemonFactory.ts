--- conflicted
+++ resolved
@@ -51,17 +51,14 @@
         this.envVariables[PYTHON_WARNINGS] = 'ignore';
     }
     @traceDecorators.error('Failed to create daemon')
-<<<<<<< HEAD
-    public async createDaemonService<T extends IPythonDaemonExecutionService>(): Promise<T> {
+    public async createDaemonService<T extends IPythonDaemonExecutionService | IDisposable>(): Promise<T> {
+        // const loggingArgs: string[] = ['-v']; // Log information messages or greater (see daemon.__main__.py for options).
         const loggingArgs: string[] = [
             '-v',
             '--v',
             '--log-file=/Users/donjayamanne/Desktop/Development/vsc/pythonVSCode/daaemon.log'
         ]; // Log information messages or greater (see daemon.__main__.py for options).
-=======
-    public async createDaemonService<T extends IPythonDaemonExecutionService | IDisposable>(): Promise<T> {
-        const loggingArgs: string[] = ['-v']; // Log information messages or greater (see daemon.__main__.py for options).
->>>>>>> 4c254180
+
         const args = (this.options.daemonModule ? [`--daemon-module=${this.options.daemonModule}`] : []).concat(
             loggingArgs
         );
