<<<<<<< HEAD
import { initializePython, IS_MULTI_ROOT_TEST } from './initialize';
=======
import { initializePython, isMultitrootTest } from './initialize';
>>>>>>> 2eda86a6
//
// PLEASE DO NOT MODIFY / DELETE UNLESS YOU KNOW WHAT YOU ARE DOING
//
// This file is providing the test runner to use when running extension tests.
// By default the test runner in use is Mocha based.
//
// You can provide your own test runner if you want to override it by exporting
// a function run(testRoot: string, clb: (error:Error) => void) that the extension
// host can call to run the tests. The test runner is expected to use console.log
// to report the results back to the caller. When the tests are finished, return
// a possible error to the callback or null if none.

const testRunner = require('vscode/lib/testrunner');
<<<<<<< HEAD
const invert = IS_MULTI_ROOT_TEST ? undefined : 'invert';
=======
const invert = isMultitrootTest() ? undefined : 'invert';
>>>>>>> 2eda86a6

// You can directly control Mocha options by uncommenting the following lines
// See https://github.com/mochajs/mocha/wiki/Using-mocha-programmatically#set-options for more info
testRunner.configure({
    ui: 'tdd', 		// the TDD UI is being used in extension.test.ts (suite, test, etc.)
    useColors: true, // colored output from test results
    timeout: 25000,
<<<<<<< HEAD
    grep : 'ChildProc',
    // invert
=======
    grep : 'Multiroot',
    invert
>>>>>>> 2eda86a6
});

initializePython();

module.exports = testRunner;<|MERGE_RESOLUTION|>--- conflicted
+++ resolved
@@ -1,8 +1,4 @@
-<<<<<<< HEAD
 import { initializePython, IS_MULTI_ROOT_TEST } from './initialize';
-=======
-import { initializePython, isMultitrootTest } from './initialize';
->>>>>>> 2eda86a6
 //
 // PLEASE DO NOT MODIFY / DELETE UNLESS YOU KNOW WHAT YOU ARE DOING
 //
@@ -16,11 +12,7 @@
 // a possible error to the callback or null if none.
 
 const testRunner = require('vscode/lib/testrunner');
-<<<<<<< HEAD
 const invert = IS_MULTI_ROOT_TEST ? undefined : 'invert';
-=======
-const invert = isMultitrootTest() ? undefined : 'invert';
->>>>>>> 2eda86a6
 
 // You can directly control Mocha options by uncommenting the following lines
 // See https://github.com/mochajs/mocha/wiki/Using-mocha-programmatically#set-options for more info
@@ -28,13 +20,8 @@
     ui: 'tdd', 		// the TDD UI is being used in extension.test.ts (suite, test, etc.)
     useColors: true, // colored output from test results
     timeout: 25000,
-<<<<<<< HEAD
-    grep : 'ChildProc',
-    // invert
-=======
     grep : 'Multiroot',
     invert
->>>>>>> 2eda86a6
 });
 
 initializePython();
