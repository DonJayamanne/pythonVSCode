//
// Note: This example test is leveraging the Mocha test framework.
// Please refer to their documentation on https://mochajs.org/ for help.
//

// The module 'assert' provides assertion methods from node
import * as assert from 'assert';

// You can import and use all API from the 'vscode' module
// as well as import your extension to test it
import * as vscode from 'vscode';
import * as path from 'path';
import { initialize, IS_TRAVIS } from './../initialize';
import { PythonSettings } from '../../client/common/configSettings';
import { SystemVariables } from '../../client/common/systemVariables';
import { rootWorkspaceUri } from '../common';

const workspaceRoot = path.join(__dirname, '..', '..', '..', 'src', 'test');

// Defines a Mocha test suite to group tests of similar kind together
suite('Configuration Settings', () => {
    setup(() => initialize());

    if (!IS_TRAVIS) {
        test('Check Values', done => {
            const systemVariables: SystemVariables = new SystemVariables(workspaceRoot);
            const pythonConfig = vscode.workspace.getConfiguration('python');
<<<<<<< HEAD
            const pythonSettings = PythonSettings.getInstance(rootWorkspaceUri);
=======
            const pythonSettings = PythonSettings.getInstance(vscode.Uri.file(workspaceRoot));
>>>>>>> 005f3f1e
            Object.keys(pythonSettings).forEach(key => {
                let settingValue = pythonConfig.get(key, 'Not a config');
                if (settingValue === 'Not a config') {
                    return;
                }
                if (settingValue) {
                    settingValue = systemVariables.resolve(settingValue);
                }
                assert.deepEqual(settingValue, (pythonSettings as any)[key], `Setting ${key} not the same`);
            });

            done();
        });
    }
});<|MERGE_RESOLUTION|>--- conflicted
+++ resolved
@@ -25,11 +25,7 @@
         test('Check Values', done => {
             const systemVariables: SystemVariables = new SystemVariables(workspaceRoot);
             const pythonConfig = vscode.workspace.getConfiguration('python');
-<<<<<<< HEAD
-            const pythonSettings = PythonSettings.getInstance(rootWorkspaceUri);
-=======
             const pythonSettings = PythonSettings.getInstance(vscode.Uri.file(workspaceRoot));
->>>>>>> 005f3f1e
             Object.keys(pythonSettings).forEach(key => {
                 let settingValue = pythonConfig.get(key, 'Not a config');
                 if (settingValue === 'Not a config') {
