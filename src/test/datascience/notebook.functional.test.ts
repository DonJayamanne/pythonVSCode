--- conflicted
+++ resolved
@@ -1,1538 +1,1514 @@
-// Copyright (c) Microsoft Corporation. All rights reserved.
-// Licensed under the MIT License.
-'use strict';
-import { nbformat } from '@jupyterlab/coreutils';
-import { assert } from 'chai';
-import { ChildProcess } from 'child_process';
-import * as fs from 'fs-extra';
-import { injectable } from 'inversify';
-import * as os from 'os';
-import * as path from 'path';
-import { SemVer } from 'semver';
-import { Readable, Writable } from 'stream';
-import { anything, instance, mock, when } from 'ts-mockito';
-import * as TypeMoq from 'typemoq';
-import * as uuid from 'uuid/v4';
-import { Disposable, Uri } from 'vscode';
-import { CancellationToken, CancellationTokenSource } from 'vscode-jsonrpc';
-import { ApplicationShell } from '../../client/common/application/applicationShell';
-import { IApplicationShell } from '../../client/common/application/types';
-import { Cancellation, CancellationError } from '../../client/common/cancellation';
-import { EXTENSION_ROOT_DIR } from '../../client/common/constants';
-import { traceError, traceInfo } from '../../client/common/logger';
-import { IFileSystem } from '../../client/common/platform/types';
-import { IProcessServiceFactory, IPythonExecutionFactory, Output } from '../../client/common/process/types';
-import { Product } from '../../client/common/types';
-import { createDeferred, waitForPromise } from '../../client/common/utils/async';
-import { noop } from '../../client/common/utils/misc';
-import { Architecture } from '../../client/common/utils/platform';
-import { Identifiers } from '../../client/datascience/constants';
-import { ModuleExistsStatus } from '../../client/datascience/jupyter/interpreter/jupyterCommandFinder';
-import { getMessageForLibrariesNotInstalled } from '../../client/datascience/jupyter/interpreter/jupyterInterpreterDependencyService';
-import { JupyterExecutionFactory } from '../../client/datascience/jupyter/jupyterExecutionFactory';
-import { JupyterKernelPromiseFailedError } from '../../client/datascience/jupyter/kernels/jupyterKernelPromiseFailedError';
-import { HostJupyterNotebook } from '../../client/datascience/jupyter/liveshare/hostJupyterNotebook';
-import {
-    CellState,
-    ICell,
-    IConnection,
-    IJupyterExecution,
-    IJupyterKernelSpec,
-    INotebook,
-    INotebookExecutionLogger,
-    INotebookExporter,
-    INotebookImporter,
-    InterruptResult
-} from '../../client/datascience/types';
-import {
-    IInterpreterService,
-    IKnownSearchPathsForInterpreters,
-    InterpreterType,
-    PythonInterpreter
-} from '../../client/interpreter/contracts';
-import { concatMultilineStringInput } from '../../datascience-ui/common';
-import { generateTestState, ICellViewModel } from '../../datascience-ui/interactive-common/mainState';
-import { asyncDump } from '../common/asyncDump';
-import { sleep } from '../core';
-import { DataScienceIocContainer } from './dataScienceIocContainer';
-import { getConnectionInfo, getIPConnectionInfo, getNotebookCapableInterpreter } from './jupyterHelpers';
-import { SupportedCommands } from './mockJupyterManager';
-import { MockPythonService } from './mockPythonService';
-
-// tslint:disable:no-any no-multiline-string max-func-body-length no-console max-classes-per-file trailing-comma
-suite('DataScience notebook tests', () => {
-    const disposables: Disposable[] = [];
-    let jupyterExecution: IJupyterExecution;
-    let processFactory: IProcessServiceFactory;
-    let ioc: DataScienceIocContainer;
-    let modifiedConfig = false;
-    const baseUri = Uri.file('foo.py');
-
-    setup(() => {
-        ioc = new DataScienceIocContainer();
-        ioc.registerDataScienceTypes();
-    });
-
-    teardown(async () => {
-        try {
-            if (modifiedConfig) {
-                traceInfo('Attempting to put jupyter default config back');
-                const python = await getNotebookCapableInterpreter(ioc, processFactory);
-                const procService = await processFactory.create();
-                if (procService && python) {
-                    await procService.exec(python.path, ['-m', 'jupyter', 'notebook', '--generate-config', '-y'], {
-                        env: process.env
-                    });
-                }
-            }
-            traceInfo('Shutting down after test.');
-            // tslint:disable-next-line:prefer-for-of
-            for (let i = 0; i < disposables.length; i += 1) {
-                const disposable = disposables[i];
-                if (disposable) {
-                    const promise = disposable.dispose() as Promise<any>;
-                    if (promise) {
-                        await promise;
-                    }
-                }
-            }
-            await ioc.dispose();
-            traceInfo('Shutdown after test complete.');
-        } catch (e) {
-            traceError(e);
-        }
-        if (process.env.PYTHONWARNINGS) {
-            delete process.env.PYTHONWARNINGS;
-        }
-    });
-
-    suiteTeardown(() => {
-        asyncDump();
-    });
-
-    function escapePath(p: string) {
-        return p.replace(/\\/g, '\\\\');
-    }
-
-    function srcDirectory() {
-        return path.join(EXTENSION_ROOT_DIR, 'src', 'test', 'datascience');
-    }
-
-    function extractDataOutput(cell: ICell): any {
-        assert.equal(cell.data.cell_type, 'code', `Wrong type of cell returned`);
-        const codeCell = cell.data as nbformat.ICodeCell;
-        if (codeCell.outputs.length > 0) {
-            assert.equal(codeCell.outputs.length, 1, 'Cell length not correct');
-            const data = codeCell.outputs[0].data;
-            const error = codeCell.outputs[0].evalue;
-            if (error) {
-                assert.fail(`Unexpected error: ${error}`);
-            }
-            assert.ok(data, `No data object on the cell`);
-            if (data) {
-                // For linter
-                assert.ok(data.hasOwnProperty('text/plain'), `Cell mime type not correct`);
-                assert.ok((data as any)['text/plain'], `Cell mime type not correct`);
-                return (data as any)['text/plain'];
-            }
-        }
-    }
-
-    async function verifySimple(
-        notebook: INotebook | undefined,
-        code: string,
-        expectedValue: any,
-        pathVerify = false
-    ): Promise<void> {
-        const cells = await notebook!.execute(code, path.join(srcDirectory(), 'foo.py'), 2, uuid());
-        assert.equal(cells.length, 1, `Wrong number of cells returned`);
-        const data = extractDataOutput(cells[0]);
-        if (pathVerify) {
-            // For a path comparison normalize output and add single quotes on expected value
-            const normalizedOutput = path.normalize(data).toUpperCase();
-            const normalizedTarget = `'${path.normalize(expectedValue).toUpperCase()}'`;
-            assert.equal(normalizedOutput, normalizedTarget, 'Cell path values does not match');
-        } else {
-            assert.equal(data, expectedValue, 'Cell value does not match');
-        }
-    }
-
-    async function verifyError(notebook: INotebook | undefined, code: string, errorString: string): Promise<void> {
-        const cells = await notebook!.execute(code, path.join(srcDirectory(), 'foo.py'), 2, uuid());
-        assert.equal(cells.length, 1, `Wrong number of cells returned`);
-        assert.equal(cells[0].data.cell_type, 'code', `Wrong type of cell returned`);
-        const cell = cells[0].data as nbformat.ICodeCell;
-        assert.equal(cell.outputs.length, 1, `Cell length not correct`);
-        const error = cell.outputs[0].evalue;
-        if (error) {
-            assert.ok(error, 'Error not found when expected');
-            assert.equal(error, errorString, 'Unexpected error found');
-        }
-    }
-
-    async function verifyCell(
-        notebook: INotebook | undefined,
-        index: number,
-        code: string,
-        mimeType: string,
-        cellType: string,
-        verifyValue: (data: any) => void
-    ): Promise<void> {
-        // Verify results of an execute
-        const cells = await notebook!.execute(code, path.join(srcDirectory(), 'foo.py'), 2, uuid());
-        assert.equal(cells.length, 1, `${index}: Wrong number of cells returned`);
-        if (cellType === 'code') {
-            assert.equal(cells[0].data.cell_type, cellType, `${index}: Wrong type of cell returned`);
-            const cell = cells[0].data as nbformat.ICodeCell;
-            assert.ok(cell.outputs.length >= 1, `${index}: Cell length not correct`);
-            const error = cell.outputs[0].evalue;
-            if (error) {
-                assert.ok(false, `${index}: Unexpected error: ${error}`);
-            }
-            const data = cell.outputs[0].data;
-            const text = cell.outputs[0].text;
-            assert.ok(data || text, `${index}: No data object on the cell for ${code}`);
-            if (data) {
-                // For linter
-                assert.ok(
-                    data.hasOwnProperty(mimeType) || data.hasOwnProperty('text/plain'),
-                    `${index}: Cell mime type not correct for ${JSON.stringify(data)}`
-                );
-                const actualMimeType = data.hasOwnProperty(mimeType) ? mimeType : 'text/plain';
-                assert.ok((data as any)[actualMimeType], `${index}: Cell mime type not correct`);
-                verifyValue((data as any)[actualMimeType]);
-            }
-            if (text) {
-                verifyValue(text);
-            }
-        } else if (cellType === 'markdown') {
-            assert.equal(cells[0].data.cell_type, cellType, `${index}: Wrong type of cell returned`);
-            const cell = cells[0].data as nbformat.IMarkdownCell;
-            const outputSource = concatMultilineStringInput(cell.source);
-            verifyValue(outputSource);
-        } else if (cellType === 'error') {
-            const cell = cells[0].data as nbformat.ICodeCell;
-            assert.equal(cell.outputs.length, 1, `${index}: Cell length not correct`);
-            const error = cell.outputs[0].evalue;
-            assert.ok(error, 'Error not found when expected');
-            verifyValue(error);
-        }
-    }
-
-    function testMimeTypes(
-        types: {
-            markdownRegEx: string | undefined;
-            code: string;
-            mimeType: string;
-            result: any;
-            cellType: string;
-            verifyValue(data: any): void;
-        }[]
-    ) {
-        runTest('MimeTypes', async () => {
-            // Prefill with the output (This is only necessary for mocking)
-            types.forEach(t => {
-                addMockData(t.code, t.result, t.mimeType, t.cellType);
-            });
-
-            // Test all mime types together so we don't have to startup and shutdown between
-            // each
-            const server = await createNotebook(
-                true,
-                false,
-                false,
-                'history',
-                undefined,
-                path.join(srcDirectory(), 'foo.py')
-            );
-            if (server) {
-                for (let i = 0; i < types.length; i += 1) {
-                    const markdownRegex = types[i].markdownRegEx ? types[i].markdownRegEx : '';
-                    ioc.getSettings().datascience.markdownRegularExpression = markdownRegex!;
-                    await verifyCell(
-                        server,
-                        i,
-                        types[i].code,
-                        types[i].mimeType,
-                        types[i].cellType,
-                        types[i].verifyValue
-                    );
-                }
-            }
-        });
-    }
-
-    function runTest(
-        name: string,
-        func: (_this: Mocha.Context) => Promise<void>,
-        _notebookProc?: ChildProcess,
-        rebindFunc?: () => void
-    ) {
-        test(name, async function() {
-            // Give tests a chance to rebind IOC services before we fetch jupyterExecution and processFactory
-            if (rebindFunc) {
-                rebindFunc();
-            }
-            jupyterExecution = ioc.serviceManager.get<IJupyterExecution>(IJupyterExecution);
-            processFactory = ioc.serviceManager.get<IProcessServiceFactory>(IProcessServiceFactory);
-            console.log(`Starting test ${name} ...`);
-            if (await jupyterExecution.isNotebookSupported()) {
-                // tslint:disable-next-line: no-invalid-this
-                return func(this);
-            } else {
-                // tslint:disable-next-line:no-console
-                console.log(`Skipping test ${name}, no jupyter installed.`);
-            }
-        });
-    }
-
-    async function createNotebook(
-        useDefaultConfig: boolean,
-        expectFailure?: boolean,
-        usingDarkTheme?: boolean,
-        purpose?: string,
-        workingDir?: string,
-        launchingFile?: string
-    ): Promise<INotebook | undefined> {
-        // Catch exceptions. Throw a specific assertion if the promise fails
-        try {
-            const server = await jupyterExecution.connectToNotebookServer({
-                usingDarkTheme,
-                useDefaultConfig,
-                workingDir: workingDir ? workingDir : ioc.getSettings().datascience.notebookFileRoot,
-                purpose: purpose ? purpose : '1'
-            });
-            if (expectFailure) {
-                assert.ok(false, `Expected server to not be created`);
-            }
-            if (server) {
-                const notebook = await server.createNotebook(baseUri, Uri.parse(Identifiers.InteractiveWindowIdentity));
-                // If specified set our launch file
-                if (launchingFile) {
-                    await notebook.setLaunchingFile(launchingFile);
-                }
-                return notebook;
-            }
-        } catch (exc) {
-            if (!expectFailure) {
-                assert.ok(false, `Expected server to be created, but got ${exc}`);
-            }
-        }
-    }
-
-    function addMockData(code: string, result: string | number, mimeType?: string, cellType?: string) {
-        if (ioc.mockJupyter) {
-            if (cellType && cellType === 'error') {
-                ioc.mockJupyter.addError(code, result.toString());
-            } else {
-                ioc.mockJupyter.addCell(code, result, mimeType);
-            }
-        }
-    }
-
-    function changeMockWorkingDirectory(workingDir: string) {
-        if (ioc.mockJupyter) {
-            ioc.mockJupyter.changeWorkingDirectory(workingDir);
-        }
-    }
-
-    function addInterruptableMockData(
-        code: string,
-        resultGenerator: (c: CancellationToken) => Promise<{ result: string; haveMore: boolean }>
-    ) {
-        if (ioc.mockJupyter) {
-            ioc.mockJupyter.addContinuousOutputCell(code, resultGenerator);
-        }
-    }
-
-    runTest('Remote Self Certs', async (_this: Mocha.Context) => {
-        const python = await getNotebookCapableInterpreter(ioc, processFactory);
-
-        if (python && python.version?.major && python.version?.major > 2) {
-            const procService = await processFactory.create();
-
-            // We will only connect if we allow for self signed cert connections
-            ioc.getSettings().datascience.allowUnauthorizedRemoteConnection = true;
-
-            const connectionFound = createDeferred();
-            const configFile = path.join(
-                EXTENSION_ROOT_DIR,
-                'src',
-                'test',
-                'datascience',
-                'serverConfigFiles',
-                'selfCert.py'
-            );
-            const pemFile = path.join(
-                EXTENSION_ROOT_DIR,
-                'src',
-                'test',
-                'datascience',
-                'serverConfigFiles',
-                'jcert.pem'
-            );
-            const keyFile = path.join(
-                EXTENSION_ROOT_DIR,
-                'src',
-                'test',
-                'datascience',
-                'serverConfigFiles',
-                'jkey.key'
-            );
-
-            const exeResult = procService.execObservable(
-                python.path,
-                [
-                    '-m',
-                    'jupyter',
-                    'notebook',
-                    `--config=${configFile}`,
-                    `--certfile=${pemFile}`,
-                    `--keyfile=${keyFile}`
-                ],
-                {
-                    env: process.env,
-                    throwOnStdErr: false
-                }
-            );
-            disposables.push(exeResult);
-
-            exeResult.out.subscribe((output: Output<string>) => {
-                const connectionURL = getIPConnectionInfo(output.out);
-                if (connectionURL) {
-                    connectionFound.resolve(connectionURL);
-                }
-            });
-
-            const connString = await connectionFound.promise;
-            const uri = connString as string;
-
-            // We have a connection string here, so try to connect jupyterExecution to the notebook server
-            const server = await jupyterExecution.connectToNotebookServer({ uri, useDefaultConfig: true, purpose: '' });
-            const notebook = server
-<<<<<<< HEAD
-                ? await server.createNotebook(Uri.parse(Identifiers.InteractiveWindowIdentity))
-=======
-                ? await server.createNotebook(baseUri, Uri.parse(Identifiers.InteractiveWindowIdentity))
->>>>>>> bd9615ac
-                : undefined;
-            if (!notebook) {
-                assert.fail('Failed to connect to remote self cert server');
-            } else {
-                await verifySimple(notebook, `a=1${os.EOL}a`, 1);
-            }
-            // Have to dispose here otherwise the process may exit before hand and mess up cleanup.
-            await server!.dispose();
-        } else {
-            traceInfo('Remote Self Cert is not supported on 2.7');
-            _this.skip();
-        }
-    });
-
-    // Connect to a server that doesn't have a token or password, customers use this and we regressed it once
-    runTest(
-        'Remote No Auth',
-        async () => {
-            const python = await getNotebookCapableInterpreter(ioc, processFactory);
-            const procService = await processFactory.create();
-
-            if (procService && python) {
-                const connectionFound = createDeferred();
-                const configFile = path.join(
-                    EXTENSION_ROOT_DIR,
-                    'src',
-                    'test',
-                    'datascience',
-                    'serverConfigFiles',
-                    'remoteNoAuth.py'
-                );
-                const exeResult = procService.execObservable(
-                    python.path,
-                    ['-m', 'jupyter', 'notebook', `--config=${configFile}`],
-                    { env: process.env, throwOnStdErr: false }
-                );
-                disposables.push(exeResult);
-
-                exeResult.out.subscribe((output: Output<string>) => {
-                    traceInfo(`remote jupyter output: ${output.out}`);
-                    const connectionURL = getIPConnectionInfo(output.out);
-                    if (connectionURL) {
-                        connectionFound.resolve(connectionURL);
-                    }
-                });
-
-                const connString = await connectionFound.promise;
-                const uri = connString as string;
-
-                // We have a connection string here, so try to connect jupyterExecution to the notebook server
-                const server = await jupyterExecution.connectToNotebookServer({
-                    uri,
-                    useDefaultConfig: true,
-                    purpose: ''
-                });
-                const notebook = server
-<<<<<<< HEAD
-                    ? await server.createNotebook(Uri.parse(Identifiers.InteractiveWindowIdentity))
-=======
-                    ? await server.createNotebook(baseUri, Uri.parse(Identifiers.InteractiveWindowIdentity))
->>>>>>> bd9615ac
-                    : undefined;
-                if (!notebook) {
-                    assert.fail('Failed to connect to remote password server');
-                } else {
-                    await verifySimple(notebook, `a=1${os.EOL}a`, 1);
-                }
-                // Have to dispose here otherwise the process may exit before hand and mess up cleanup.
-                await server!.dispose();
-            }
-        },
-        undefined,
-        () => {
-            const dummyDisposable = {
-                dispose: () => {
-                    return;
-                }
-            };
-            const appShell = TypeMoq.Mock.ofType<IApplicationShell>();
-            appShell
-                .setup(a => a.showErrorMessage(TypeMoq.It.isAnyString()))
-                .returns(e => {
-                    throw e;
-                });
-            appShell
-                .setup(a => a.showInformationMessage(TypeMoq.It.isAny(), TypeMoq.It.isAny()))
-                .returns(() => Promise.resolve(''));
-            appShell
-                .setup(a => a.showInformationMessage(TypeMoq.It.isAny(), TypeMoq.It.isAny(), TypeMoq.It.isAny()))
-                .returns((_a1: string, a2: string, _a3: string) => Promise.resolve(a2));
-            appShell
-                .setup(a =>
-                    a.showInformationMessage(
-                        TypeMoq.It.isAny(),
-                        TypeMoq.It.isAny(),
-                        TypeMoq.It.isAny(),
-                        TypeMoq.It.isAny()
-                    )
-                )
-                .returns((_a1: string, a2: string, _a3: string, _a4: string) => Promise.resolve(a2));
-            appShell.setup(a => a.showInputBox(TypeMoq.It.isAny())).returns(() => Promise.resolve(''));
-            appShell.setup(a => a.setStatusBarMessage(TypeMoq.It.isAny())).returns(() => dummyDisposable);
-            ioc.serviceManager.rebindInstance<IApplicationShell>(IApplicationShell, appShell.object);
-        }
-    );
-
-    runTest('Remote Password', async () => {
-        const python = await getNotebookCapableInterpreter(ioc, processFactory);
-        const procService = await processFactory.create();
-
-        if (procService && python) {
-            const connectionFound = createDeferred();
-            const configFile = path.join(
-                EXTENSION_ROOT_DIR,
-                'src',
-                'test',
-                'datascience',
-                'serverConfigFiles',
-                'remotePassword.py'
-            );
-            const exeResult = procService.execObservable(
-                python.path,
-                ['-m', 'jupyter', 'notebook', `--config=${configFile}`],
-                { env: process.env, throwOnStdErr: false }
-            );
-            disposables.push(exeResult);
-
-            exeResult.out.subscribe((output: Output<string>) => {
-                traceInfo(`remote jupyter output: ${output.out}`);
-                const connectionURL = getIPConnectionInfo(output.out);
-                if (connectionURL) {
-                    connectionFound.resolve(connectionURL);
-                }
-            });
-
-            const connString = await connectionFound.promise;
-            const uri = connString as string;
-
-            // We have a connection string here, so try to connect jupyterExecution to the notebook server
-            const server = await jupyterExecution.connectToNotebookServer({ uri, useDefaultConfig: true, purpose: '' });
-            const notebook = server
-<<<<<<< HEAD
-                ? await server.createNotebook(Uri.parse(Identifiers.InteractiveWindowIdentity))
-=======
-                ? await server.createNotebook(baseUri, Uri.parse(Identifiers.InteractiveWindowIdentity))
->>>>>>> bd9615ac
-                : undefined;
-            if (!notebook) {
-                assert.fail('Failed to connect to remote password server');
-            } else {
-                await verifySimple(notebook, `a=1${os.EOL}a`, 1);
-            }
-            // Have to dispose here otherwise the process may exit before hand and mess up cleanup.
-            await server!.dispose();
-        }
-    });
-
-    runTest('Remote', async () => {
-        const python = await getNotebookCapableInterpreter(ioc, processFactory);
-        const procService = await processFactory.create();
-
-        if (procService && python) {
-            const connectionFound = createDeferred();
-            const configFile = path.join(
-                EXTENSION_ROOT_DIR,
-                'src',
-                'test',
-                'datascience',
-                'serverConfigFiles',
-                'remoteToken.py'
-            );
-            const exeResult = procService.execObservable(
-                python.path,
-                ['-m', 'jupyter', 'notebook', `--config=${configFile}`],
-                { env: process.env, throwOnStdErr: false }
-            );
-            disposables.push(exeResult);
-
-            exeResult.out.subscribe((output: Output<string>) => {
-                traceInfo(`remote jupyter output: ${output.out}`);
-                const connectionURL = getConnectionInfo(output.out);
-                if (connectionURL) {
-                    connectionFound.resolve(connectionURL);
-                }
-            });
-
-            const connString = await connectionFound.promise;
-            const uri = connString as string;
-
-            // We have a connection string here, so try to connect jupyterExecution to the notebook server
-            const server = await jupyterExecution.connectToNotebookServer({ uri, useDefaultConfig: true, purpose: '' });
-            const notebook = server
-<<<<<<< HEAD
-                ? await server.createNotebook(Uri.parse(Identifiers.InteractiveWindowIdentity))
-=======
-                ? await server.createNotebook(baseUri, Uri.parse(Identifiers.InteractiveWindowIdentity))
->>>>>>> bd9615ac
-                : undefined;
-            if (!notebook) {
-                assert.fail('Failed to connect to remote server');
-            } else {
-                await verifySimple(notebook, `a=1${os.EOL}a`, 1);
-            }
-
-            // Have to dispose here otherwise the process may exit before hand and mess up cleanup.
-            await server!.dispose();
-        }
-    });
-
-    runTest('Creation', async () => {
-        await createNotebook(true);
-    });
-
-    runTest('Failure', async () => {
-        // Make a dummy class that will fail during launch
-        class FailedProcess extends JupyterExecutionFactory {
-            public isNotebookSupported = (): Promise<boolean> => {
-                return Promise.resolve(false);
-            };
-        }
-        ioc.serviceManager.rebind<IJupyterExecution>(IJupyterExecution, FailedProcess);
-        jupyterExecution = ioc.serviceManager.get<IJupyterExecution>(IJupyterExecution);
-        await createNotebook(true, true);
-    });
-
-    test('Not installed', async () => {
-        jupyterExecution = ioc.serviceManager.get<IJupyterExecution>(IJupyterExecution);
-        processFactory = ioc.serviceManager.get<IProcessServiceFactory>(IProcessServiceFactory);
-        // Rewire our data we use to search for processes
-        @injectable()
-        class EmptyInterpreterService implements IInterpreterService {
-            public get hasInterpreters(): Promise<boolean> {
-                return Promise.resolve(true);
-            }
-            public onDidChangeInterpreter(
-                _listener: (e: void) => any,
-                _thisArgs?: any,
-                _disposables?: Disposable[]
-            ): Disposable {
-                return { dispose: noop };
-            }
-            public onDidChangeInterpreterInformation(
-                _listener: (e: PythonInterpreter) => any,
-                _thisArgs?: any,
-                _disposables?: Disposable[]
-            ): Disposable {
-                return { dispose: noop };
-            }
-            public getInterpreters(_resource?: Uri): Promise<PythonInterpreter[]> {
-                return Promise.resolve([]);
-            }
-            public autoSetInterpreter(): Promise<void> {
-                throw new Error('Method not implemented');
-            }
-            public getActiveInterpreter(_resource?: Uri): Promise<PythonInterpreter | undefined> {
-                return Promise.resolve(undefined);
-            }
-            public getInterpreterDetails(_pythonPath: string, _resoure?: Uri): Promise<PythonInterpreter> {
-                throw new Error('Method not implemented');
-            }
-            public refresh(_resource: Uri): Promise<void> {
-                throw new Error('Method not implemented');
-            }
-            public initialize(): void {
-                throw new Error('Method not implemented');
-            }
-            public getDisplayName(_interpreter: Partial<PythonInterpreter>): Promise<string> {
-                throw new Error('Method not implemented');
-            }
-            public shouldAutoSetInterpreter(): Promise<boolean> {
-                throw new Error('Method not implemented');
-            }
-        }
-        @injectable()
-        class EmptyPathService implements IKnownSearchPathsForInterpreters {
-            public getSearchPaths(): string[] {
-                return [];
-            }
-        }
-        ioc.serviceManager.rebind<IInterpreterService>(IInterpreterService, EmptyInterpreterService);
-        ioc.serviceManager.rebind<IKnownSearchPathsForInterpreters>(IKnownSearchPathsForInterpreters, EmptyPathService);
-        jupyterExecution = ioc.serviceManager.get<IJupyterExecution>(IJupyterExecution);
-        await createNotebook(true, true);
-    });
-
-    runTest('Export/Import', async () => {
-        // Get a bunch of test cells (use our test cells from the react controls)
-        const testFolderPath = path.join(EXTENSION_ROOT_DIR, 'src', 'test', 'datascience');
-        const testState = generateTestState(testFolderPath);
-        const cells = testState.cellVMs.map((cellVM: ICellViewModel, _index: number) => {
-            return cellVM.cell;
-        });
-
-        // Translate this into a notebook
-
-        // Make sure we have a change dir happening
-        const settings = { ...ioc.getSettings().datascience };
-        settings.changeDirOnImportExport = true;
-        ioc.forceSettingsChanged(ioc.getSettings().pythonPath, settings);
-
-        const exporter = ioc.serviceManager.get<INotebookExporter>(INotebookExporter);
-        const newFolderPath = path.join(
-            EXTENSION_ROOT_DIR,
-            'src',
-            'test',
-            'datascience',
-            'WorkspaceDir',
-            'WorkspaceSubDir',
-            'foo.ipynb'
-        );
-        const notebook = await exporter.translateToNotebook(cells, newFolderPath);
-        assert.ok(notebook, 'Translate to notebook is failing');
-
-        // Make sure we added in our chdir
-        if (notebook) {
-            const nbcells = notebook.cells;
-            if (nbcells) {
-                const firstCellText: string = nbcells[0].source as string;
-                assert.ok(firstCellText.includes('os.chdir'), `${firstCellText} does not include 'os.chdir`);
-            }
-        }
-
-        // Save to a temp file
-        const fileSystem = ioc.serviceManager.get<IFileSystem>(IFileSystem);
-        const importer = ioc.serviceManager.get<INotebookImporter>(INotebookImporter);
-        const temp = await fileSystem.createTemporaryFile('.ipynb');
-
-        try {
-            await fs.writeFile(temp.filePath, JSON.stringify(notebook), 'utf8');
-            // Try importing this. This should verify export works and that importing is possible
-            const results = await importer.importFromFile(temp.filePath);
-
-            // Make sure we have a single chdir in our results
-            const first = results.indexOf('os.chdir');
-            assert.ok(first >= 0, 'No os.chdir in import');
-            const second = results.indexOf('os.chdir', first + 1);
-            assert.equal(second, -1, 'More than one chdir in the import. It should be skipped');
-
-            // Make sure we have a cell in our results
-            assert.ok(/#\s*%%/.test(results), 'No cells in returned import');
-        } finally {
-            importer.dispose();
-            temp.dispose();
-        }
-    });
-
-    runTest('Verify manual working directory', async () => {
-        // Instead of default, manually set a working directory
-        const notebook = await createNotebook(true, undefined, undefined, undefined, EXTENSION_ROOT_DIR);
-        await verifySimple(notebook, 'import os\nos.getcwd()', EXTENSION_ROOT_DIR, true);
-    });
-
-    // tslint:disable-next-line:no-invalid-template-strings
-    runTest('Verify ${fileDirname} working directory', async () => {
-        // Verify that the default ${fileDirname} setting sets the working directory to the file path
-        changeMockWorkingDirectory(`'${srcDirectory()}'`);
-        const notebook = await createNotebook(
-            true,
-            undefined,
-            undefined,
-            undefined,
-            undefined,
-            path.join(srcDirectory(), 'foo.py')
-        );
-        await verifySimple(notebook, 'import os\nos.getcwd()', srcDirectory(), true);
-    });
-
-    runTest('Change Interpreter', async () => {
-        const isRollingBuild = process.env ? process.env.VSCODE_PYTHON_ROLLING !== undefined : false;
-
-        // Real Jupyter doesn't help this test at all and is tricky to set up for it, so just skip it
-        if (!isRollingBuild) {
-            const server = await createNotebook(true);
-
-            // Create again, we should get the same server from the cache
-            const server2 = await createNotebook(true);
-            // tslint:disable-next-line: triple-equals
-            assert.ok(server == server2, 'With no settings changed we should return the cached server');
-
-            // Create a new mock interpreter with a different path
-            const newPython: PythonInterpreter = {
-                path: '/foo/bar/baz/python.exe',
-                version: new SemVer('3.6.6-final'),
-                sysVersion: '1.0.0.0',
-                sysPrefix: 'Python',
-                type: InterpreterType.Unknown,
-                architecture: Architecture.x64
-            };
-
-            // Add interpreter into mock jupyter service and set it as active
-            ioc.addInterpreter(newPython, SupportedCommands.all);
-
-            // Create a new notebook, we should still be the same as interpreter is just saved for notebook creation
-            const server3 = await createNotebook(true);
-            // tslint:disable-next-line: triple-equals
-            assert.ok(server == server3, 'With interpreter changed we should not return a new server');
-        } else {
-            console.log(`Skipping Change Interpreter test in non-mocked Jupyter case`);
-        }
-    });
-
-    runTest('Restart kernel', async () => {
-        addMockData(`a=1${os.EOL}a`, 1);
-        addMockData(`a+=1${os.EOL}a`, 2);
-        addMockData(`a+=4${os.EOL}a`, 6);
-        addMockData('a', `name 'a' is not defined`, 'error');
-
-        const server = await createNotebook(true);
-
-        // Setup some state and verify output is correct
-        await verifySimple(server, `a=1${os.EOL}a`, 1);
-        await verifySimple(server, `a+=1${os.EOL}a`, 2);
-        await verifySimple(server, `a+=4${os.EOL}a`, 6);
-
-        console.log('Waiting for idle');
-
-        // In unit tests we have to wait for status idle before restarting. Unit tests
-        // seem to be timing out if the restart throws any exceptions (even if they're caught)
-        await server!.waitForIdle(10000);
-
-        console.log('Restarting kernel');
-        try {
-            await server!.restartKernel(10000);
-
-            console.log('Waiting for idle');
-            await server!.waitForIdle(10000);
-
-            console.log('Verifying restart');
-            await verifyError(server, 'a', `name 'a' is not defined`);
-        } catch (exc) {
-            assert.ok(
-                exc instanceof JupyterKernelPromiseFailedError,
-                `Restarting did not timeout correctly for ${exc}`
-            );
-        }
-    });
-
-    class TaggedCancellationTokenSource extends CancellationTokenSource {
-        public tag: string;
-        constructor(tag: string) {
-            super();
-            this.tag = tag;
-        }
-    }
-
-    async function testCancelableCall<T>(
-        method: (t: CancellationToken) => Promise<T>,
-        messageFormat: string,
-        timeout: number
-    ): Promise<boolean> {
-        const tokenSource = new TaggedCancellationTokenSource(messageFormat.format(timeout.toString()));
-        const disp = setTimeout(
-            _s => {
-                tokenSource.cancel();
-            },
-            timeout,
-            tokenSource.tag
-        );
-
-        try {
-            // tslint:disable-next-line:no-string-literal
-            (tokenSource.token as any)['tag'] = messageFormat.format(timeout.toString());
-            await method(tokenSource.token);
-        } catch (exc) {
-            // This should happen. This means it was canceled.
-            assert.ok(exc instanceof CancellationError, `Non cancellation error found : ${exc.stack}`);
-        } finally {
-            clearTimeout(disp);
-            tokenSource.dispose();
-        }
-
-        return true;
-    }
-
-    async function testCancelableMethod<T>(
-        method: (t: CancellationToken) => Promise<T>,
-        messageFormat: string,
-        short?: boolean
-    ): Promise<boolean> {
-        const timeouts = short ? [10, 20, 30, 100] : [300, 400, 500, 1000];
-        // tslint:disable-next-line:prefer-for-of
-        for (let i = 0; i < timeouts.length; i += 1) {
-            await testCancelableCall(method, messageFormat, timeouts[i]);
-        }
-
-        return true;
-    }
-
-    runTest('Cancel execution', async () => {
-        if (ioc.mockJupyter) {
-            ioc.mockJupyter.setProcessDelay(2000);
-            addMockData(`a=1${os.EOL}a`, 1);
-        }
-
-        // Try different timeouts, canceling after the timeout on each
-        assert.ok(
-            await testCancelableMethod(
-                (t: CancellationToken) => jupyterExecution.connectToNotebookServer(undefined, t),
-                'Cancel did not cancel start after {0}ms'
-            )
-        );
-
-        if (ioc.mockJupyter) {
-            ioc.mockJupyter.setProcessDelay(undefined);
-        }
-
-        // Make sure doing normal start still works
-        const nonCancelSource = new CancellationTokenSource();
-        const server = await jupyterExecution.connectToNotebookServer(undefined, nonCancelSource.token);
-        const notebook = server
-<<<<<<< HEAD
-            ? await server.createNotebook(Uri.parse(Identifiers.InteractiveWindowIdentity))
-=======
-            ? await server.createNotebook(baseUri, Uri.parse(Identifiers.InteractiveWindowIdentity))
->>>>>>> bd9615ac
-            : undefined;
-        assert.ok(notebook, 'Server not found with a cancel token that does not cancel');
-
-        // Make sure can run some code too
-        await verifySimple(notebook, `a=1${os.EOL}a`, 1);
-
-        if (ioc.mockJupyter) {
-            ioc.mockJupyter.setProcessDelay(200);
-        }
-
-        // Force a settings changed so that all of the cached data is cleared
-        ioc.forceSettingsChanged('/usr/bin/test3/python');
-
-        assert.ok(
-            await testCancelableMethod(
-                (t: CancellationToken) => jupyterExecution.getUsableJupyterPython(t),
-                'Cancel did not cancel getusable after {0}ms',
-                true
-            )
-        );
-        assert.ok(
-            await testCancelableMethod(
-                (t: CancellationToken) => jupyterExecution.isNotebookSupported(t),
-                'Cancel did not cancel isNotebook after {0}ms',
-                true
-            )
-        );
-        assert.ok(
-            await testCancelableMethod(
-                (t: CancellationToken) => jupyterExecution.isImportSupported(t),
-                'Cancel did not cancel isImport after {0}ms',
-                true
-            )
-        );
-    });
-
-    async function interruptExecute(
-        notebook: INotebook | undefined,
-        code: string,
-        interruptMs: number,
-        sleepMs: number
-    ): Promise<InterruptResult> {
-        let interrupted = false;
-        let finishedBefore = false;
-        const finishedPromise = createDeferred();
-        let error;
-        const observable = notebook!.executeObservable(code, Uri.file('foo.py').fsPath, 0, uuid(), false);
-        observable.subscribe(
-            c => {
-                if (c.length > 0 && c[0].state === CellState.error) {
-                    finishedBefore = !interrupted;
-                    finishedPromise.resolve();
-                }
-                if (c.length > 0 && c[0].state === CellState.finished) {
-                    finishedBefore = !interrupted;
-                    finishedPromise.resolve();
-                }
-            },
-            err => {
-                error = err;
-                finishedPromise.resolve();
-            },
-            () => finishedPromise.resolve()
-        );
-
-        // Then interrupt
-        interrupted = true;
-        const result = await notebook!.interruptKernel(interruptMs);
-
-        // Then we should get our finish unless there was a restart
-        await waitForPromise(finishedPromise.promise, sleepMs);
-        assert.equal(finishedBefore, false, 'Finished before the interruption');
-        assert.equal(error, undefined, 'Error thrown during interrupt');
-        assert.ok(
-            finishedPromise.completed || result === InterruptResult.TimedOut || result === InterruptResult.Success,
-            `Interrupt restarted ${result} for: ${code}`
-        );
-
-        return result;
-    }
-
-    runTest('Interrupt kernel', async () => {
-        const returnable = `import signal
-import _thread
-import time
-
-keep_going = True
-def handler(signum, frame):
-  global keep_going
-  print('signal')
-  keep_going = False
-
-signal.signal(signal.SIGINT, handler)
-
-while keep_going:
-  print(".")
-  time.sleep(.1)`;
-        const fourSecondSleep = `import time${os.EOL}time.sleep(4)${os.EOL}print("foo")`;
-        const kill = `import signal
-import time
-import os
-
-keep_going = True
-def handler(signum, frame):
-  global keep_going
-  print('signal')
-  os._exit(-2)
-
-signal.signal(signal.SIGINT, handler)
-
-while keep_going:
-  print(".")
-  time.sleep(.1)`;
-
-        // Add to our mock each of these, with each one doing something specific.
-        addInterruptableMockData(returnable, async (cancelToken: CancellationToken) => {
-            // This one goes forever until a cancellation happens
-            let haveMore = true;
-            try {
-                await Cancellation.race(_t => sleep(100), cancelToken);
-            } catch {
-                haveMore = false;
-            }
-            return { result: '.', haveMore: haveMore };
-        });
-        addInterruptableMockData(fourSecondSleep, async (_cancelToken: CancellationToken) => {
-            // This one sleeps for four seconds and then it's done.
-            await sleep(4000);
-            return { result: 'foo', haveMore: false };
-        });
-        addInterruptableMockData(kill, async (cancelToken: CancellationToken) => {
-            // This one goes forever until a cancellation happens
-            let haveMore = true;
-            try {
-                await Cancellation.race(_t => sleep(100), cancelToken);
-            } catch {
-                haveMore = false;
-            }
-            return { result: '.', haveMore: haveMore };
-        });
-
-        const server = await createNotebook(true);
-
-        // Give some time for the server to finish. Otherwise our first interrupt will
-        // happen so fast, we'll interrupt startup.
-        await sleep(100);
-
-        // Try with something we can interrupt
-        await interruptExecute(server, returnable, 1000, 1000);
-
-        // Try again with something that doesn't return. However it should finish before
-        // we get to our own sleep. Note: We need the print so that the test knows something happened.
-        await interruptExecute(server, fourSecondSleep, 7000, 7000);
-
-        // Try again with something that doesn't return. Make sure it times out
-        await interruptExecute(server, fourSecondSleep, 100, 7000);
-
-        // The tough one, somethign that causes a kernel reset.
-        await interruptExecute(server, kill, 1000, 1000);
-    });
-
-    testMimeTypes([
-        {
-            markdownRegEx: undefined,
-            code: `a=1
-a`,
-            mimeType: 'text/plain',
-            cellType: 'code',
-            result: 1,
-            verifyValue: d => assert.equal(d, 1, 'Plain text invalid')
-        },
-        {
-            markdownRegEx: undefined,
-            code: `import pandas as pd
-df = pd.read("${escapePath(path.join(srcDirectory(), 'DefaultSalesReport.csv'))}")
-df.head()`,
-            mimeType: 'text/html',
-            result: `pd has no attribute 'read'`,
-            cellType: 'error',
-            // tslint:disable-next-line:quotemark
-            verifyValue: d => assert.ok((d as string).includes("has no attribute 'read'"), 'Unexpected error result')
-        },
-        {
-            markdownRegEx: undefined,
-            code: `import pandas as pd
-df = pd.read_csv("${escapePath(path.join(srcDirectory(), 'DefaultSalesReport.csv'))}")
-df.head()`,
-            mimeType: 'text/html',
-            result: `<td>A table</td>`,
-            cellType: 'code',
-            verifyValue: d => assert.ok(d.toString().includes('</td>'), 'Table not found')
-        },
-        {
-            markdownRegEx: undefined,
-            code: `#%% [markdown]#
-# #HEADER`,
-            mimeType: 'text/plain',
-            cellType: 'markdown',
-            result: '#HEADER',
-            verifyValue: d => assert.equal(d, ' #HEADER', 'Markdown incorrect')
-        },
-        {
-            markdownRegEx: '\\s*#\\s*<markdowncell>',
-            code: `# <markdowncell>
-# #HEADER`,
-            mimeType: 'text/plain',
-            cellType: 'markdown',
-            result: '#HEADER',
-            verifyValue: d => assert.equal(d, ' #HEADER', 'Markdown incorrect')
-        },
-        {
-            // Test relative directories too.
-            markdownRegEx: undefined,
-            code: `import pandas as pd
-df = pd.read_csv("./DefaultSalesReport.csv")
-df.head()`,
-            mimeType: 'text/html',
-            cellType: 'code',
-            result: `<td>A table</td>`,
-            verifyValue: d => assert.ok(d.toString().includes('</td>'), 'Table not found')
-        },
-        {
-            // Important to test as multiline cell magics only work if they are the first item in the cell
-            markdownRegEx: undefined,
-            code: `#%%
-%%bash
-echo 'hello'`,
-            mimeType: 'text/plain',
-            cellType: 'code',
-            result: 'hello',
-            verifyValue: _d => noop() // Anything is fine as long as it tries it.
-        },
-        {
-            // Test shell command should work on PC / Mac / Linux
-            markdownRegEx: undefined,
-            code: `!echo world`,
-            mimeType: 'text/plain',
-            cellType: 'code',
-            result: 'world',
-            verifyValue: d => assert.ok(d.includes('world'), 'Cell command incorrect')
-        },
-        {
-            // Plotly
-            markdownRegEx: undefined,
-            code: `import matplotlib.pyplot as plt
-import matplotlib as mpl
-import numpy as np
-import pandas as pd
-x = np.linspace(0, 20, 100)
-plt.plot(x, np.sin(x))
-plt.show()`,
-            result: `00000`,
-            mimeType: 'image/svg+xml',
-            cellType: 'code',
-            verifyValue: _d => {
-                return;
-            }
-        }
-    ]);
-
-    async function generateNonDefaultConfig() {
-        const usable = await getNotebookCapableInterpreter(ioc, processFactory);
-        assert.ok(usable, 'Cant find jupyter enabled python');
-
-        // Manually generate an invalid jupyter config
-        const procService = await processFactory.create();
-        assert.ok(procService, 'Can not get a process service');
-        const results = await procService!.exec(
-            usable!.path,
-            ['-m', 'jupyter', 'notebook', '--generate-config', '-y'],
-            { env: process.env }
-        );
-
-        // Results should have our path to the config.
-        const match = /^.*\s+(.*jupyter_notebook_config.py)\s+.*$/m.exec(results.stdout);
-        assert.ok(match && match !== null && match.length > 0, 'Jupyter is not outputting the path to the config');
-        const configPath = match !== null ? match[1] : '';
-        const filesystem = ioc.serviceContainer.get<IFileSystem>(IFileSystem);
-        await filesystem.writeFile(configPath, 'c.NotebookApp.password_required = True'); // This should make jupyter fail
-        modifiedConfig = true;
-    }
-
-    runTest('Non default config fails', async () => {
-        if (!ioc.mockJupyter) {
-            await generateNonDefaultConfig();
-            try {
-                await createNotebook(false);
-                assert.fail('Should not be able to connect to notebook server with bad config');
-            } catch {
-                noop();
-            }
-        } else {
-            // In the mock case, just make sure not using a config works
-            await createNotebook(false);
-        }
-    });
-
-    runTest('Non default config does not mess up default config', async () => {
-        if (!ioc.mockJupyter) {
-            await generateNonDefaultConfig();
-            const server = await createNotebook(true);
-            assert.ok(server, 'Never connected to a default server with a bad default config');
-
-            await verifySimple(server, `a=1${os.EOL}a`, 1);
-        }
-    });
-
-    runTest('Custom command line', async () => {
-        if (!ioc.mockJupyter) {
-            const tempDir = os.tmpdir();
-            const settings = ioc.getSettings();
-            settings.datascience.jupyterCommandLineArguments = ['--NotebookApp.port=9975', `--notebook-dir=${tempDir}`];
-            ioc.forceSettingsChanged(settings.pythonPath, settings.datascience);
-            const notebook = await createNotebook(true);
-            assert.ok(notebook, 'Server should have started on port 9975');
-            const hs = notebook as HostJupyterNotebook;
-            // Check port number. Should have at least started with the one specified.
-            assert.ok(hs.server.getConnectionInfo()?.baseUrl.startsWith('http://localhost:99'), 'Port was not used');
-
-            await verifySimple(hs, `a=1${os.EOL}a`, 1);
-        }
-    });
-
-    runTest('Invalid kernel spec works', async () => {
-        if (ioc.mockJupyter) {
-            // Make a dummy class that will fail during launch
-            class FailedKernelSpec extends JupyterExecutionFactory {
-                protected async getMatchingKernelSpec(
-                    _connection?: IConnection,
-                    _cancelToken?: CancellationToken
-                ): Promise<IJupyterKernelSpec | undefined> {
-                    return Promise.resolve(undefined);
-                }
-            }
-            ioc.serviceManager.rebind<IJupyterExecution>(IJupyterExecution, FailedKernelSpec);
-            jupyterExecution = ioc.serviceManager.get<IJupyterExecution>(IJupyterExecution);
-            addMockData(`a=1${os.EOL}a`, 1);
-
-            const server = await createNotebook(true);
-            assert.ok(server, 'Empty kernel spec messes up creating a server');
-
-            await verifySimple(server, `a=1${os.EOL}a`, 1);
-        }
-    });
-
-    runTest('Server cache working', async () => {
-        console.log('Staring server cache test');
-        const s1 = await createNotebook(true, false, false, 'same');
-        console.log('Creating s2');
-        const s2 = await createNotebook(true, false, false, 'same');
-        console.log('Testing s1 and s2, creating s3');
-        assert.ok(s1 === s2, 'Two servers not the same when they should be');
-        const s3 = await createNotebook(false, false, false, 'same');
-        console.log('Testing s1 and s3, creating s4');
-        assert.ok(s1 !== s3, 'Different config should create different server');
-        const s4 = await createNotebook(true, false, false, 'different');
-        console.log('Testing s1 and s4, creating s5');
-        assert.ok(s1 !== s4, 'Different purpose should create different server');
-        const s5 = await createNotebook(true, false, true, 'different');
-        assert.ok(s4 === s5, 'Dark theme should be same server');
-        console.log('Disposing of all');
-        await s1!.dispose();
-        await s3!.dispose();
-        await s4!.dispose();
-    });
-
-    class DyingProcess implements ChildProcess {
-        public stdin: Writable;
-        public stdout: Readable;
-        public stderr: Readable;
-        public stdio: [Writable, Readable, Readable];
-        public killed: boolean = false;
-        public pid: number = 1;
-        public connected: boolean = true;
-        constructor(private timeout: number) {
-            noop();
-            this.stderr = this.stdout = new Readable();
-            this.stdin = new Writable();
-            this.stdio = [this.stdin, this.stdout, this.stderr];
-        }
-        public kill(_signal?: string): void {
-            throw new Error('Method not implemented.');
-        }
-        public send(_message: any, _sendHandle?: any, _options?: any, _callback?: any): any {
-            throw new Error('Method not implemented.');
-        }
-        public disconnect(): void {
-            throw new Error('Method not implemented.');
-        }
-        public unref(): void {
-            throw new Error('Method not implemented.');
-        }
-        public ref(): void {
-            throw new Error('Method not implemented.');
-        }
-        public addListener(_event: any, _listener: any): this {
-            throw new Error('Method not implemented.');
-        }
-        public emit(_event: any, _message?: any, _sendHandle?: any, ..._rest: any[]): any {
-            throw new Error('Method not implemented.');
-        }
-        public on(event: any, listener: any): this {
-            if (event === 'exit') {
-                setTimeout(() => listener(2), this.timeout);
-            }
-            return this;
-        }
-        public off(_event: string | symbol, _listener: (...args: any[]) => void): this {
-            throw new Error('Method not implemented.');
-        }
-        public once(_event: any, _listener: any): this {
-            throw new Error('Method not implemented.');
-        }
-        public prependListener(_event: any, _listener: any): this {
-            throw new Error('Method not implemented.');
-        }
-        public prependOnceListener(_event: any, _listener: any): this {
-            throw new Error('Method not implemented.');
-        }
-        public removeListener(_event: string | symbol, _listener: (...args: any[]) => void): this {
-            return this;
-        }
-        public removeAllListeners(_event?: string | symbol): this {
-            throw new Error('Method not implemented.');
-        }
-        public setMaxListeners(_n: number): this {
-            throw new Error('Method not implemented.');
-        }
-        public getMaxListeners(): number {
-            throw new Error('Method not implemented.');
-        }
-        public listeners(_event: string | symbol): Function[] {
-            throw new Error('Method not implemented.');
-        }
-        public rawListeners(_event: string | symbol): Function[] {
-            throw new Error('Method not implemented.');
-        }
-        public eventNames(): (string | symbol)[] {
-            throw new Error('Method not implemented.');
-        }
-        public listenerCount(_type: string | symbol): number {
-            throw new Error('Method not implemented.');
-        }
-    }
-
-    runTest(
-        'Server death',
-        async () => {
-            if (ioc.mockJupyter) {
-                // Only run this test for mocks. We need to mock the server dying.
-                addMockData(`a=1${os.EOL}a`, 1);
-                const server = await createNotebook(true);
-                assert.ok(server, 'Server died before running');
-
-                // Sleep for 100 ms so it crashes
-                await sleep(100);
-
-                try {
-                    await verifySimple(server, `a=1${os.EOL}a`, 1);
-                    assert.ok(false, 'Exception should have been thrown');
-                } catch {
-                    noop();
-                }
-            }
-        },
-        new DyingProcess(100)
-    );
-
-    runTest('Execution logging', async () => {
-        const cellInputs: string[] = [];
-        const outputs: string[] = [];
-        @injectable()
-        class Logger implements INotebookExecutionLogger {
-            public async preExecute(cell: ICell, _silent: boolean): Promise<void> {
-                cellInputs.push(concatMultilineStringInput(cell.data.source));
-            }
-            public async postExecute(cell: ICell, _silent: boolean): Promise<void> {
-                outputs.push(extractDataOutput(cell));
-            }
-        }
-        ioc.serviceManager.add<INotebookExecutionLogger>(INotebookExecutionLogger, Logger);
-        addMockData(`a=1${os.EOL}a`, 1);
-        const server = await createNotebook(true);
-        assert.ok(server, 'Server not created in logging case');
-        await server!.execute(`a=1${os.EOL}a`, path.join(srcDirectory(), 'foo.py'), 2, uuid());
-        assert.equal(cellInputs.length, 2, 'Not enough cell inputs');
-        assert.ok(outputs.length >= 1, 'Not enough cell outputs');
-        assert.equal(cellInputs[1], 'a=1\na', 'Cell inputs not captured');
-        assert.equal(outputs[outputs.length - 1], '1', 'Cell outputs not captured');
-    });
-
-    async function disableJupyter(pythonPath: string) {
-        const factory = ioc.serviceManager.get<IPythonExecutionFactory>(IPythonExecutionFactory);
-        const service = await factory.create({ pythonPath });
-        const mockService = service as MockPythonService;
-        // Used by commands (can be removed when `src/client/datascience/jupyter/interpreter/jupyterCommand.ts` is deleted).
-        mockService.addExecResult(['-m', 'jupyter', 'notebook', '--version'], () => {
-            return Promise.resolve({
-                stdout: '9.9.9.9',
-                stderr: 'Not supported'
-            });
-        });
-
-        // Used by commands (can be removed when `src/client/datascience/jupyter/interpreter/jupyterCommand.ts` is deleted).
-        mockService.addExecResult(['-m', 'notebook', '--version'], () => {
-            return Promise.resolve({
-                stdout: '',
-                stderr: 'Not supported'
-            });
-        });
-        // For new approach.
-        when(ioc.mockJupyter?.productInstaller.isInstalled(Product.jupyter)).thenResolve(false as any);
-        when(ioc.mockJupyter?.productInstaller.isInstalled(Product.notebook)).thenResolve(false as any);
-        when(ioc.mockJupyter?.productInstaller.isInstalled(Product.jupyter, anything())).thenResolve(false as any);
-        when(ioc.mockJupyter?.productInstaller.isInstalled(Product.notebook, anything())).thenResolve(false as any);
-    }
-
-    test('Notebook launch failure', async function() {
-        if (!ioc.mockJupyter) {
-            // tslint:disable-next-line: no-invalid-this
-            this.skip();
-        } else {
-            const application = mock(ApplicationShell);
-            when(application.withProgress(anything(), anything())).thenResolve({
-                status: ModuleExistsStatus.NotFound
-            } as any);
-            ioc.serviceManager.rebindInstance<IApplicationShell>(IApplicationShell, instance(application));
-
-            jupyterExecution = ioc.serviceManager.get<IJupyterExecution>(IJupyterExecution);
-            processFactory = ioc.serviceManager.get<IProcessServiceFactory>(IProcessServiceFactory);
-
-            // Change notebook command to fail with some goofy output
-            await disableJupyter(ioc.workingInterpreter.path);
-            await disableJupyter(ioc.workingInterpreter2.path);
-
-            // Try creating a notebook
-            let threw = false;
-            try {
-                const testDir = path.join(EXTENSION_ROOT_DIR, 'src', 'test', 'datascience');
-                await jupyterExecution.connectToNotebookServer({
-                    usingDarkTheme: false,
-                    useDefaultConfig: true,
-                    workingDir: testDir,
-                    purpose: '1'
-                });
-            } catch (e) {
-                threw = true;
-                // When using old command finder, the error is `Not Supported` (directly from stdout). - can be deprecated when jupyterCommandFinder.ts is deleted.
-                // When using new approach, we inform user that some packages are not installed.
-<<<<<<< HEAD
-                const expectedErrorMsg = getMessageForLibrariesNotInstalled([Product.jupyter, Product.notebook]);
-=======
-                const expectedErrorMsg = getMessageForLibrariesNotInstalled(
-                    [Product.jupyter, Product.notebook],
-                    'Python'
-                );
->>>>>>> bd9615ac
-
-                assert.ok(
-                    e.message.includes('Not supported') || e.message.includes(expectedErrorMsg),
-                    `Wrong error thrown when notebook is created. Error is ${e.message}`
-                );
-            }
-
-            assert.ok(threw, 'No exception thrown during notebook creation');
-        }
-    });
-
-    test('Notebook launch with PYTHONWARNINGS', async function() {
-        if (ioc.mockJupyter) {
-            // tslint:disable-next-line: no-invalid-this
-            this.skip();
-        } else {
-            // Force python warnings to always
-            process.env[`PYTHONWARNINGS`] = 'always';
-            jupyterExecution = ioc.serviceManager.get<IJupyterExecution>(IJupyterExecution);
-
-            // Try creating a notebook
-            const server = await createNotebook(true);
-            assert.ok(server, 'Server died before running');
-        }
-    });
-
-    // tslint:disable-next-line: no-function-expression
-    runTest('Notebook launch retry', async function(_this: Mocha.Context) {
-        // Skipping for now. Renable to test idle timeouts
-        _this.skip();
-        ioc.getSettings().datascience.jupyterLaunchRetries = 1;
-        ioc.getSettings().datascience.jupyterLaunchTimeout = 10000;
-        //         ioc.getSettings().datascience.runStartupCommands = '%config Application.log_level="DEBUG"';
-        //         const log = `import logging
-        // logger = logging.getLogger()
-        // fhandler = logging.FileHandler(filename='D:\\Training\\mylog.log', mode='a')
-        // formatter = logging.Formatter('%(asctime)s - %(name)s - %(levelname)s - %(message)s')
-        // fhandler.setFormatter(formatter)
-        // logger.addHandler(fhandler)
-        // logger.setLevel(logging.DEBUG)`;
-        for (let i = 0; i < 100; i += 1) {
-            const notebook = await createNotebook(true, false);
-            assert.ok(notebook, 'did not create notebook');
-            await notebook!.dispose();
-            const exec = ioc.get<IJupyterExecution>(IJupyterExecution);
-            await exec.dispose();
-        }
-    });
-});
+// Copyright (c) Microsoft Corporation. All rights reserved.
+// Licensed under the MIT License.
+'use strict';
+import { nbformat } from '@jupyterlab/coreutils';
+import { assert } from 'chai';
+import { ChildProcess } from 'child_process';
+import * as fs from 'fs-extra';
+import { injectable } from 'inversify';
+import * as os from 'os';
+import * as path from 'path';
+import { SemVer } from 'semver';
+import { Readable, Writable } from 'stream';
+import { anything, instance, mock, when } from 'ts-mockito';
+import * as TypeMoq from 'typemoq';
+import * as uuid from 'uuid/v4';
+import { Disposable, Uri } from 'vscode';
+import { CancellationToken, CancellationTokenSource } from 'vscode-jsonrpc';
+import { ApplicationShell } from '../../client/common/application/applicationShell';
+import { IApplicationShell } from '../../client/common/application/types';
+import { Cancellation, CancellationError } from '../../client/common/cancellation';
+import { EXTENSION_ROOT_DIR } from '../../client/common/constants';
+import { traceError, traceInfo } from '../../client/common/logger';
+import { IFileSystem } from '../../client/common/platform/types';
+import { IProcessServiceFactory, IPythonExecutionFactory, Output } from '../../client/common/process/types';
+import { Product } from '../../client/common/types';
+import { createDeferred, waitForPromise } from '../../client/common/utils/async';
+import { noop } from '../../client/common/utils/misc';
+import { Architecture } from '../../client/common/utils/platform';
+import { Identifiers } from '../../client/datascience/constants';
+import { ModuleExistsStatus } from '../../client/datascience/jupyter/interpreter/jupyterCommandFinder';
+import { getMessageForLibrariesNotInstalled } from '../../client/datascience/jupyter/interpreter/jupyterInterpreterDependencyService';
+import { JupyterExecutionFactory } from '../../client/datascience/jupyter/jupyterExecutionFactory';
+import { JupyterKernelPromiseFailedError } from '../../client/datascience/jupyter/kernels/jupyterKernelPromiseFailedError';
+import { HostJupyterNotebook } from '../../client/datascience/jupyter/liveshare/hostJupyterNotebook';
+import {
+    CellState,
+    ICell,
+    IConnection,
+    IJupyterExecution,
+    IJupyterKernelSpec,
+    INotebook,
+    INotebookExecutionLogger,
+    INotebookExporter,
+    INotebookImporter,
+    InterruptResult
+} from '../../client/datascience/types';
+import {
+    IInterpreterService,
+    IKnownSearchPathsForInterpreters,
+    InterpreterType,
+    PythonInterpreter
+} from '../../client/interpreter/contracts';
+import { concatMultilineStringInput } from '../../datascience-ui/common';
+import { generateTestState, ICellViewModel } from '../../datascience-ui/interactive-common/mainState';
+import { asyncDump } from '../common/asyncDump';
+import { sleep } from '../core';
+import { DataScienceIocContainer } from './dataScienceIocContainer';
+import { getConnectionInfo, getIPConnectionInfo, getNotebookCapableInterpreter } from './jupyterHelpers';
+import { SupportedCommands } from './mockJupyterManager';
+import { MockPythonService } from './mockPythonService';
+
+// tslint:disable:no-any no-multiline-string max-func-body-length no-console max-classes-per-file trailing-comma
+suite('DataScience notebook tests', () => {
+    const disposables: Disposable[] = [];
+    let jupyterExecution: IJupyterExecution;
+    let processFactory: IProcessServiceFactory;
+    let ioc: DataScienceIocContainer;
+    let modifiedConfig = false;
+    const baseUri = Uri.file('foo.py');
+
+    setup(() => {
+        ioc = new DataScienceIocContainer();
+        ioc.registerDataScienceTypes();
+    });
+
+    teardown(async () => {
+        try {
+            if (modifiedConfig) {
+                traceInfo('Attempting to put jupyter default config back');
+                const python = await getNotebookCapableInterpreter(ioc, processFactory);
+                const procService = await processFactory.create();
+                if (procService && python) {
+                    await procService.exec(python.path, ['-m', 'jupyter', 'notebook', '--generate-config', '-y'], {
+                        env: process.env
+                    });
+                }
+            }
+            traceInfo('Shutting down after test.');
+            // tslint:disable-next-line:prefer-for-of
+            for (let i = 0; i < disposables.length; i += 1) {
+                const disposable = disposables[i];
+                if (disposable) {
+                    const promise = disposable.dispose() as Promise<any>;
+                    if (promise) {
+                        await promise;
+                    }
+                }
+            }
+            await ioc.dispose();
+            traceInfo('Shutdown after test complete.');
+        } catch (e) {
+            traceError(e);
+        }
+        if (process.env.PYTHONWARNINGS) {
+            delete process.env.PYTHONWARNINGS;
+        }
+    });
+
+    suiteTeardown(() => {
+        asyncDump();
+    });
+
+    function escapePath(p: string) {
+        return p.replace(/\\/g, '\\\\');
+    }
+
+    function srcDirectory() {
+        return path.join(EXTENSION_ROOT_DIR, 'src', 'test', 'datascience');
+    }
+
+    function extractDataOutput(cell: ICell): any {
+        assert.equal(cell.data.cell_type, 'code', `Wrong type of cell returned`);
+        const codeCell = cell.data as nbformat.ICodeCell;
+        if (codeCell.outputs.length > 0) {
+            assert.equal(codeCell.outputs.length, 1, 'Cell length not correct');
+            const data = codeCell.outputs[0].data;
+            const error = codeCell.outputs[0].evalue;
+            if (error) {
+                assert.fail(`Unexpected error: ${error}`);
+            }
+            assert.ok(data, `No data object on the cell`);
+            if (data) {
+                // For linter
+                assert.ok(data.hasOwnProperty('text/plain'), `Cell mime type not correct`);
+                assert.ok((data as any)['text/plain'], `Cell mime type not correct`);
+                return (data as any)['text/plain'];
+            }
+        }
+    }
+
+    async function verifySimple(
+        notebook: INotebook | undefined,
+        code: string,
+        expectedValue: any,
+        pathVerify = false
+    ): Promise<void> {
+        const cells = await notebook!.execute(code, path.join(srcDirectory(), 'foo.py'), 2, uuid());
+        assert.equal(cells.length, 1, `Wrong number of cells returned`);
+        const data = extractDataOutput(cells[0]);
+        if (pathVerify) {
+            // For a path comparison normalize output and add single quotes on expected value
+            const normalizedOutput = path.normalize(data).toUpperCase();
+            const normalizedTarget = `'${path.normalize(expectedValue).toUpperCase()}'`;
+            assert.equal(normalizedOutput, normalizedTarget, 'Cell path values does not match');
+        } else {
+            assert.equal(data, expectedValue, 'Cell value does not match');
+        }
+    }
+
+    async function verifyError(notebook: INotebook | undefined, code: string, errorString: string): Promise<void> {
+        const cells = await notebook!.execute(code, path.join(srcDirectory(), 'foo.py'), 2, uuid());
+        assert.equal(cells.length, 1, `Wrong number of cells returned`);
+        assert.equal(cells[0].data.cell_type, 'code', `Wrong type of cell returned`);
+        const cell = cells[0].data as nbformat.ICodeCell;
+        assert.equal(cell.outputs.length, 1, `Cell length not correct`);
+        const error = cell.outputs[0].evalue;
+        if (error) {
+            assert.ok(error, 'Error not found when expected');
+            assert.equal(error, errorString, 'Unexpected error found');
+        }
+    }
+
+    async function verifyCell(
+        notebook: INotebook | undefined,
+        index: number,
+        code: string,
+        mimeType: string,
+        cellType: string,
+        verifyValue: (data: any) => void
+    ): Promise<void> {
+        // Verify results of an execute
+        const cells = await notebook!.execute(code, path.join(srcDirectory(), 'foo.py'), 2, uuid());
+        assert.equal(cells.length, 1, `${index}: Wrong number of cells returned`);
+        if (cellType === 'code') {
+            assert.equal(cells[0].data.cell_type, cellType, `${index}: Wrong type of cell returned`);
+            const cell = cells[0].data as nbformat.ICodeCell;
+            assert.ok(cell.outputs.length >= 1, `${index}: Cell length not correct`);
+            const error = cell.outputs[0].evalue;
+            if (error) {
+                assert.ok(false, `${index}: Unexpected error: ${error}`);
+            }
+            const data = cell.outputs[0].data;
+            const text = cell.outputs[0].text;
+            assert.ok(data || text, `${index}: No data object on the cell for ${code}`);
+            if (data) {
+                // For linter
+                assert.ok(
+                    data.hasOwnProperty(mimeType) || data.hasOwnProperty('text/plain'),
+                    `${index}: Cell mime type not correct for ${JSON.stringify(data)}`
+                );
+                const actualMimeType = data.hasOwnProperty(mimeType) ? mimeType : 'text/plain';
+                assert.ok((data as any)[actualMimeType], `${index}: Cell mime type not correct`);
+                verifyValue((data as any)[actualMimeType]);
+            }
+            if (text) {
+                verifyValue(text);
+            }
+        } else if (cellType === 'markdown') {
+            assert.equal(cells[0].data.cell_type, cellType, `${index}: Wrong type of cell returned`);
+            const cell = cells[0].data as nbformat.IMarkdownCell;
+            const outputSource = concatMultilineStringInput(cell.source);
+            verifyValue(outputSource);
+        } else if (cellType === 'error') {
+            const cell = cells[0].data as nbformat.ICodeCell;
+            assert.equal(cell.outputs.length, 1, `${index}: Cell length not correct`);
+            const error = cell.outputs[0].evalue;
+            assert.ok(error, 'Error not found when expected');
+            verifyValue(error);
+        }
+    }
+
+    function testMimeTypes(
+        types: {
+            markdownRegEx: string | undefined;
+            code: string;
+            mimeType: string;
+            result: any;
+            cellType: string;
+            verifyValue(data: any): void;
+        }[]
+    ) {
+        runTest('MimeTypes', async () => {
+            // Prefill with the output (This is only necessary for mocking)
+            types.forEach(t => {
+                addMockData(t.code, t.result, t.mimeType, t.cellType);
+            });
+
+            // Test all mime types together so we don't have to startup and shutdown between
+            // each
+            const server = await createNotebook(
+                true,
+                false,
+                false,
+                'history',
+                undefined,
+                path.join(srcDirectory(), 'foo.py')
+            );
+            if (server) {
+                for (let i = 0; i < types.length; i += 1) {
+                    const markdownRegex = types[i].markdownRegEx ? types[i].markdownRegEx : '';
+                    ioc.getSettings().datascience.markdownRegularExpression = markdownRegex!;
+                    await verifyCell(
+                        server,
+                        i,
+                        types[i].code,
+                        types[i].mimeType,
+                        types[i].cellType,
+                        types[i].verifyValue
+                    );
+                }
+            }
+        });
+    }
+
+    function runTest(
+        name: string,
+        func: (_this: Mocha.Context) => Promise<void>,
+        _notebookProc?: ChildProcess,
+        rebindFunc?: () => void
+    ) {
+        test(name, async function() {
+            // Give tests a chance to rebind IOC services before we fetch jupyterExecution and processFactory
+            if (rebindFunc) {
+                rebindFunc();
+            }
+            jupyterExecution = ioc.serviceManager.get<IJupyterExecution>(IJupyterExecution);
+            processFactory = ioc.serviceManager.get<IProcessServiceFactory>(IProcessServiceFactory);
+            console.log(`Starting test ${name} ...`);
+            if (await jupyterExecution.isNotebookSupported()) {
+                // tslint:disable-next-line: no-invalid-this
+                return func(this);
+            } else {
+                // tslint:disable-next-line:no-console
+                console.log(`Skipping test ${name}, no jupyter installed.`);
+            }
+        });
+    }
+
+    async function createNotebook(
+        useDefaultConfig: boolean,
+        expectFailure?: boolean,
+        usingDarkTheme?: boolean,
+        purpose?: string,
+        workingDir?: string,
+        launchingFile?: string
+    ): Promise<INotebook | undefined> {
+        // Catch exceptions. Throw a specific assertion if the promise fails
+        try {
+            const server = await jupyterExecution.connectToNotebookServer({
+                usingDarkTheme,
+                useDefaultConfig,
+                workingDir: workingDir ? workingDir : ioc.getSettings().datascience.notebookFileRoot,
+                purpose: purpose ? purpose : '1'
+            });
+            if (expectFailure) {
+                assert.ok(false, `Expected server to not be created`);
+            }
+            if (server) {
+                const notebook = await server.createNotebook(baseUri, Uri.parse(Identifiers.InteractiveWindowIdentity));
+                // If specified set our launch file
+                if (launchingFile) {
+                    await notebook.setLaunchingFile(launchingFile);
+                }
+                return notebook;
+            }
+        } catch (exc) {
+            if (!expectFailure) {
+                assert.ok(false, `Expected server to be created, but got ${exc}`);
+            }
+        }
+    }
+
+    function addMockData(code: string, result: string | number, mimeType?: string, cellType?: string) {
+        if (ioc.mockJupyter) {
+            if (cellType && cellType === 'error') {
+                ioc.mockJupyter.addError(code, result.toString());
+            } else {
+                ioc.mockJupyter.addCell(code, result, mimeType);
+            }
+        }
+    }
+
+    function changeMockWorkingDirectory(workingDir: string) {
+        if (ioc.mockJupyter) {
+            ioc.mockJupyter.changeWorkingDirectory(workingDir);
+        }
+    }
+
+    function addInterruptableMockData(
+        code: string,
+        resultGenerator: (c: CancellationToken) => Promise<{ result: string; haveMore: boolean }>
+    ) {
+        if (ioc.mockJupyter) {
+            ioc.mockJupyter.addContinuousOutputCell(code, resultGenerator);
+        }
+    }
+
+    runTest('Remote Self Certs', async (_this: Mocha.Context) => {
+        const python = await getNotebookCapableInterpreter(ioc, processFactory);
+
+        if (python && python.version?.major && python.version?.major > 2) {
+            const procService = await processFactory.create();
+
+            // We will only connect if we allow for self signed cert connections
+            ioc.getSettings().datascience.allowUnauthorizedRemoteConnection = true;
+
+            const connectionFound = createDeferred();
+            const configFile = path.join(
+                EXTENSION_ROOT_DIR,
+                'src',
+                'test',
+                'datascience',
+                'serverConfigFiles',
+                'selfCert.py'
+            );
+            const pemFile = path.join(
+                EXTENSION_ROOT_DIR,
+                'src',
+                'test',
+                'datascience',
+                'serverConfigFiles',
+                'jcert.pem'
+            );
+            const keyFile = path.join(
+                EXTENSION_ROOT_DIR,
+                'src',
+                'test',
+                'datascience',
+                'serverConfigFiles',
+                'jkey.key'
+            );
+
+            const exeResult = procService.execObservable(
+                python.path,
+                [
+                    '-m',
+                    'jupyter',
+                    'notebook',
+                    `--config=${configFile}`,
+                    `--certfile=${pemFile}`,
+                    `--keyfile=${keyFile}`
+                ],
+                {
+                    env: process.env,
+                    throwOnStdErr: false
+                }
+            );
+            disposables.push(exeResult);
+
+            exeResult.out.subscribe((output: Output<string>) => {
+                const connectionURL = getIPConnectionInfo(output.out);
+                if (connectionURL) {
+                    connectionFound.resolve(connectionURL);
+                }
+            });
+
+            const connString = await connectionFound.promise;
+            const uri = connString as string;
+
+            // We have a connection string here, so try to connect jupyterExecution to the notebook server
+            const server = await jupyterExecution.connectToNotebookServer({ uri, useDefaultConfig: true, purpose: '' });
+            const notebook = server
+                ? await server.createNotebook(baseUri, Uri.parse(Identifiers.InteractiveWindowIdentity))
+                : undefined;
+            if (!notebook) {
+                assert.fail('Failed to connect to remote self cert server');
+            } else {
+                await verifySimple(notebook, `a=1${os.EOL}a`, 1);
+            }
+            // Have to dispose here otherwise the process may exit before hand and mess up cleanup.
+            await server!.dispose();
+        } else {
+            traceInfo('Remote Self Cert is not supported on 2.7');
+            _this.skip();
+        }
+    });
+
+    // Connect to a server that doesn't have a token or password, customers use this and we regressed it once
+    runTest(
+        'Remote No Auth',
+        async () => {
+            const python = await getNotebookCapableInterpreter(ioc, processFactory);
+            const procService = await processFactory.create();
+
+            if (procService && python) {
+                const connectionFound = createDeferred();
+                const configFile = path.join(
+                    EXTENSION_ROOT_DIR,
+                    'src',
+                    'test',
+                    'datascience',
+                    'serverConfigFiles',
+                    'remoteNoAuth.py'
+                );
+                const exeResult = procService.execObservable(
+                    python.path,
+                    ['-m', 'jupyter', 'notebook', `--config=${configFile}`],
+                    { env: process.env, throwOnStdErr: false }
+                );
+                disposables.push(exeResult);
+
+                exeResult.out.subscribe((output: Output<string>) => {
+                    traceInfo(`remote jupyter output: ${output.out}`);
+                    const connectionURL = getIPConnectionInfo(output.out);
+                    if (connectionURL) {
+                        connectionFound.resolve(connectionURL);
+                    }
+                });
+
+                const connString = await connectionFound.promise;
+                const uri = connString as string;
+
+                // We have a connection string here, so try to connect jupyterExecution to the notebook server
+                const server = await jupyterExecution.connectToNotebookServer({
+                    uri,
+                    useDefaultConfig: true,
+                    purpose: ''
+                });
+                const notebook = server
+                    ? await server.createNotebook(baseUri, Uri.parse(Identifiers.InteractiveWindowIdentity))
+                    : undefined;
+                if (!notebook) {
+                    assert.fail('Failed to connect to remote password server');
+                } else {
+                    await verifySimple(notebook, `a=1${os.EOL}a`, 1);
+                }
+                // Have to dispose here otherwise the process may exit before hand and mess up cleanup.
+                await server!.dispose();
+            }
+        },
+        undefined,
+        () => {
+            const dummyDisposable = {
+                dispose: () => {
+                    return;
+                }
+            };
+            const appShell = TypeMoq.Mock.ofType<IApplicationShell>();
+            appShell
+                .setup(a => a.showErrorMessage(TypeMoq.It.isAnyString()))
+                .returns(e => {
+                    throw e;
+                });
+            appShell
+                .setup(a => a.showInformationMessage(TypeMoq.It.isAny(), TypeMoq.It.isAny()))
+                .returns(() => Promise.resolve(''));
+            appShell
+                .setup(a => a.showInformationMessage(TypeMoq.It.isAny(), TypeMoq.It.isAny(), TypeMoq.It.isAny()))
+                .returns((_a1: string, a2: string, _a3: string) => Promise.resolve(a2));
+            appShell
+                .setup(a =>
+                    a.showInformationMessage(
+                        TypeMoq.It.isAny(),
+                        TypeMoq.It.isAny(),
+                        TypeMoq.It.isAny(),
+                        TypeMoq.It.isAny()
+                    )
+                )
+                .returns((_a1: string, a2: string, _a3: string, _a4: string) => Promise.resolve(a2));
+            appShell.setup(a => a.showInputBox(TypeMoq.It.isAny())).returns(() => Promise.resolve(''));
+            appShell.setup(a => a.setStatusBarMessage(TypeMoq.It.isAny())).returns(() => dummyDisposable);
+            ioc.serviceManager.rebindInstance<IApplicationShell>(IApplicationShell, appShell.object);
+        }
+    );
+
+    runTest('Remote Password', async () => {
+        const python = await getNotebookCapableInterpreter(ioc, processFactory);
+        const procService = await processFactory.create();
+
+        if (procService && python) {
+            const connectionFound = createDeferred();
+            const configFile = path.join(
+                EXTENSION_ROOT_DIR,
+                'src',
+                'test',
+                'datascience',
+                'serverConfigFiles',
+                'remotePassword.py'
+            );
+            const exeResult = procService.execObservable(
+                python.path,
+                ['-m', 'jupyter', 'notebook', `--config=${configFile}`],
+                { env: process.env, throwOnStdErr: false }
+            );
+            disposables.push(exeResult);
+
+            exeResult.out.subscribe((output: Output<string>) => {
+                traceInfo(`remote jupyter output: ${output.out}`);
+                const connectionURL = getIPConnectionInfo(output.out);
+                if (connectionURL) {
+                    connectionFound.resolve(connectionURL);
+                }
+            });
+
+            const connString = await connectionFound.promise;
+            const uri = connString as string;
+
+            // We have a connection string here, so try to connect jupyterExecution to the notebook server
+            const server = await jupyterExecution.connectToNotebookServer({ uri, useDefaultConfig: true, purpose: '' });
+            const notebook = server
+                ? await server.createNotebook(baseUri, Uri.parse(Identifiers.InteractiveWindowIdentity))
+                : undefined;
+            if (!notebook) {
+                assert.fail('Failed to connect to remote password server');
+            } else {
+                await verifySimple(notebook, `a=1${os.EOL}a`, 1);
+            }
+            // Have to dispose here otherwise the process may exit before hand and mess up cleanup.
+            await server!.dispose();
+        }
+    });
+
+    runTest('Remote', async () => {
+        const python = await getNotebookCapableInterpreter(ioc, processFactory);
+        const procService = await processFactory.create();
+
+        if (procService && python) {
+            const connectionFound = createDeferred();
+            const configFile = path.join(
+                EXTENSION_ROOT_DIR,
+                'src',
+                'test',
+                'datascience',
+                'serverConfigFiles',
+                'remoteToken.py'
+            );
+            const exeResult = procService.execObservable(
+                python.path,
+                ['-m', 'jupyter', 'notebook', `--config=${configFile}`],
+                { env: process.env, throwOnStdErr: false }
+            );
+            disposables.push(exeResult);
+
+            exeResult.out.subscribe((output: Output<string>) => {
+                traceInfo(`remote jupyter output: ${output.out}`);
+                const connectionURL = getConnectionInfo(output.out);
+                if (connectionURL) {
+                    connectionFound.resolve(connectionURL);
+                }
+            });
+
+            const connString = await connectionFound.promise;
+            const uri = connString as string;
+
+            // We have a connection string here, so try to connect jupyterExecution to the notebook server
+            const server = await jupyterExecution.connectToNotebookServer({ uri, useDefaultConfig: true, purpose: '' });
+            const notebook = server
+                ? await server.createNotebook(baseUri, Uri.parse(Identifiers.InteractiveWindowIdentity))
+                : undefined;
+            if (!notebook) {
+                assert.fail('Failed to connect to remote server');
+            } else {
+                await verifySimple(notebook, `a=1${os.EOL}a`, 1);
+            }
+
+            // Have to dispose here otherwise the process may exit before hand and mess up cleanup.
+            await server!.dispose();
+        }
+    });
+
+    runTest('Creation', async () => {
+        await createNotebook(true);
+    });
+
+    runTest('Failure', async () => {
+        // Make a dummy class that will fail during launch
+        class FailedProcess extends JupyterExecutionFactory {
+            public isNotebookSupported = (): Promise<boolean> => {
+                return Promise.resolve(false);
+            };
+        }
+        ioc.serviceManager.rebind<IJupyterExecution>(IJupyterExecution, FailedProcess);
+        jupyterExecution = ioc.serviceManager.get<IJupyterExecution>(IJupyterExecution);
+        await createNotebook(true, true);
+    });
+
+    test('Not installed', async () => {
+        jupyterExecution = ioc.serviceManager.get<IJupyterExecution>(IJupyterExecution);
+        processFactory = ioc.serviceManager.get<IProcessServiceFactory>(IProcessServiceFactory);
+        // Rewire our data we use to search for processes
+        @injectable()
+        class EmptyInterpreterService implements IInterpreterService {
+            public get hasInterpreters(): Promise<boolean> {
+                return Promise.resolve(true);
+            }
+            public onDidChangeInterpreter(
+                _listener: (e: void) => any,
+                _thisArgs?: any,
+                _disposables?: Disposable[]
+            ): Disposable {
+                return { dispose: noop };
+            }
+            public onDidChangeInterpreterInformation(
+                _listener: (e: PythonInterpreter) => any,
+                _thisArgs?: any,
+                _disposables?: Disposable[]
+            ): Disposable {
+                return { dispose: noop };
+            }
+            public getInterpreters(_resource?: Uri): Promise<PythonInterpreter[]> {
+                return Promise.resolve([]);
+            }
+            public autoSetInterpreter(): Promise<void> {
+                throw new Error('Method not implemented');
+            }
+            public getActiveInterpreter(_resource?: Uri): Promise<PythonInterpreter | undefined> {
+                return Promise.resolve(undefined);
+            }
+            public getInterpreterDetails(_pythonPath: string, _resoure?: Uri): Promise<PythonInterpreter> {
+                throw new Error('Method not implemented');
+            }
+            public refresh(_resource: Uri): Promise<void> {
+                throw new Error('Method not implemented');
+            }
+            public initialize(): void {
+                throw new Error('Method not implemented');
+            }
+            public getDisplayName(_interpreter: Partial<PythonInterpreter>): Promise<string> {
+                throw new Error('Method not implemented');
+            }
+            public shouldAutoSetInterpreter(): Promise<boolean> {
+                throw new Error('Method not implemented');
+            }
+        }
+        @injectable()
+        class EmptyPathService implements IKnownSearchPathsForInterpreters {
+            public getSearchPaths(): string[] {
+                return [];
+            }
+        }
+        ioc.serviceManager.rebind<IInterpreterService>(IInterpreterService, EmptyInterpreterService);
+        ioc.serviceManager.rebind<IKnownSearchPathsForInterpreters>(IKnownSearchPathsForInterpreters, EmptyPathService);
+        jupyterExecution = ioc.serviceManager.get<IJupyterExecution>(IJupyterExecution);
+        await createNotebook(true, true);
+    });
+
+    runTest('Export/Import', async () => {
+        // Get a bunch of test cells (use our test cells from the react controls)
+        const testFolderPath = path.join(EXTENSION_ROOT_DIR, 'src', 'test', 'datascience');
+        const testState = generateTestState(testFolderPath);
+        const cells = testState.cellVMs.map((cellVM: ICellViewModel, _index: number) => {
+            return cellVM.cell;
+        });
+
+        // Translate this into a notebook
+
+        // Make sure we have a change dir happening
+        const settings = { ...ioc.getSettings().datascience };
+        settings.changeDirOnImportExport = true;
+        ioc.forceSettingsChanged(ioc.getSettings().pythonPath, settings);
+
+        const exporter = ioc.serviceManager.get<INotebookExporter>(INotebookExporter);
+        const newFolderPath = path.join(
+            EXTENSION_ROOT_DIR,
+            'src',
+            'test',
+            'datascience',
+            'WorkspaceDir',
+            'WorkspaceSubDir',
+            'foo.ipynb'
+        );
+        const notebook = await exporter.translateToNotebook(cells, newFolderPath);
+        assert.ok(notebook, 'Translate to notebook is failing');
+
+        // Make sure we added in our chdir
+        if (notebook) {
+            const nbcells = notebook.cells;
+            if (nbcells) {
+                const firstCellText: string = nbcells[0].source as string;
+                assert.ok(firstCellText.includes('os.chdir'), `${firstCellText} does not include 'os.chdir`);
+            }
+        }
+
+        // Save to a temp file
+        const fileSystem = ioc.serviceManager.get<IFileSystem>(IFileSystem);
+        const importer = ioc.serviceManager.get<INotebookImporter>(INotebookImporter);
+        const temp = await fileSystem.createTemporaryFile('.ipynb');
+
+        try {
+            await fs.writeFile(temp.filePath, JSON.stringify(notebook), 'utf8');
+            // Try importing this. This should verify export works and that importing is possible
+            const results = await importer.importFromFile(temp.filePath);
+
+            // Make sure we have a single chdir in our results
+            const first = results.indexOf('os.chdir');
+            assert.ok(first >= 0, 'No os.chdir in import');
+            const second = results.indexOf('os.chdir', first + 1);
+            assert.equal(second, -1, 'More than one chdir in the import. It should be skipped');
+
+            // Make sure we have a cell in our results
+            assert.ok(/#\s*%%/.test(results), 'No cells in returned import');
+        } finally {
+            importer.dispose();
+            temp.dispose();
+        }
+    });
+
+    runTest('Verify manual working directory', async () => {
+        // Instead of default, manually set a working directory
+        const notebook = await createNotebook(true, undefined, undefined, undefined, EXTENSION_ROOT_DIR);
+        await verifySimple(notebook, 'import os\nos.getcwd()', EXTENSION_ROOT_DIR, true);
+    });
+
+    // tslint:disable-next-line:no-invalid-template-strings
+    runTest('Verify ${fileDirname} working directory', async () => {
+        // Verify that the default ${fileDirname} setting sets the working directory to the file path
+        changeMockWorkingDirectory(`'${srcDirectory()}'`);
+        const notebook = await createNotebook(
+            true,
+            undefined,
+            undefined,
+            undefined,
+            undefined,
+            path.join(srcDirectory(), 'foo.py')
+        );
+        await verifySimple(notebook, 'import os\nos.getcwd()', srcDirectory(), true);
+    });
+
+    runTest('Change Interpreter', async () => {
+        const isRollingBuild = process.env ? process.env.VSCODE_PYTHON_ROLLING !== undefined : false;
+
+        // Real Jupyter doesn't help this test at all and is tricky to set up for it, so just skip it
+        if (!isRollingBuild) {
+            const server = await createNotebook(true);
+
+            // Create again, we should get the same server from the cache
+            const server2 = await createNotebook(true);
+            // tslint:disable-next-line: triple-equals
+            assert.ok(server == server2, 'With no settings changed we should return the cached server');
+
+            // Create a new mock interpreter with a different path
+            const newPython: PythonInterpreter = {
+                path: '/foo/bar/baz/python.exe',
+                version: new SemVer('3.6.6-final'),
+                sysVersion: '1.0.0.0',
+                sysPrefix: 'Python',
+                type: InterpreterType.Unknown,
+                architecture: Architecture.x64
+            };
+
+            // Add interpreter into mock jupyter service and set it as active
+            ioc.addInterpreter(newPython, SupportedCommands.all);
+
+            // Create a new notebook, we should still be the same as interpreter is just saved for notebook creation
+            const server3 = await createNotebook(true);
+            // tslint:disable-next-line: triple-equals
+            assert.ok(server == server3, 'With interpreter changed we should not return a new server');
+        } else {
+            console.log(`Skipping Change Interpreter test in non-mocked Jupyter case`);
+        }
+    });
+
+    runTest('Restart kernel', async () => {
+        addMockData(`a=1${os.EOL}a`, 1);
+        addMockData(`a+=1${os.EOL}a`, 2);
+        addMockData(`a+=4${os.EOL}a`, 6);
+        addMockData('a', `name 'a' is not defined`, 'error');
+
+        const server = await createNotebook(true);
+
+        // Setup some state and verify output is correct
+        await verifySimple(server, `a=1${os.EOL}a`, 1);
+        await verifySimple(server, `a+=1${os.EOL}a`, 2);
+        await verifySimple(server, `a+=4${os.EOL}a`, 6);
+
+        console.log('Waiting for idle');
+
+        // In unit tests we have to wait for status idle before restarting. Unit tests
+        // seem to be timing out if the restart throws any exceptions (even if they're caught)
+        await server!.waitForIdle(10000);
+
+        console.log('Restarting kernel');
+        try {
+            await server!.restartKernel(10000);
+
+            console.log('Waiting for idle');
+            await server!.waitForIdle(10000);
+
+            console.log('Verifying restart');
+            await verifyError(server, 'a', `name 'a' is not defined`);
+        } catch (exc) {
+            assert.ok(
+                exc instanceof JupyterKernelPromiseFailedError,
+                `Restarting did not timeout correctly for ${exc}`
+            );
+        }
+    });
+
+    class TaggedCancellationTokenSource extends CancellationTokenSource {
+        public tag: string;
+        constructor(tag: string) {
+            super();
+            this.tag = tag;
+        }
+    }
+
+    async function testCancelableCall<T>(
+        method: (t: CancellationToken) => Promise<T>,
+        messageFormat: string,
+        timeout: number
+    ): Promise<boolean> {
+        const tokenSource = new TaggedCancellationTokenSource(messageFormat.format(timeout.toString()));
+        const disp = setTimeout(
+            _s => {
+                tokenSource.cancel();
+            },
+            timeout,
+            tokenSource.tag
+        );
+
+        try {
+            // tslint:disable-next-line:no-string-literal
+            (tokenSource.token as any)['tag'] = messageFormat.format(timeout.toString());
+            await method(tokenSource.token);
+        } catch (exc) {
+            // This should happen. This means it was canceled.
+            assert.ok(exc instanceof CancellationError, `Non cancellation error found : ${exc.stack}`);
+        } finally {
+            clearTimeout(disp);
+            tokenSource.dispose();
+        }
+
+        return true;
+    }
+
+    async function testCancelableMethod<T>(
+        method: (t: CancellationToken) => Promise<T>,
+        messageFormat: string,
+        short?: boolean
+    ): Promise<boolean> {
+        const timeouts = short ? [10, 20, 30, 100] : [300, 400, 500, 1000];
+        // tslint:disable-next-line:prefer-for-of
+        for (let i = 0; i < timeouts.length; i += 1) {
+            await testCancelableCall(method, messageFormat, timeouts[i]);
+        }
+
+        return true;
+    }
+
+    runTest('Cancel execution', async () => {
+        if (ioc.mockJupyter) {
+            ioc.mockJupyter.setProcessDelay(2000);
+            addMockData(`a=1${os.EOL}a`, 1);
+        }
+
+        // Try different timeouts, canceling after the timeout on each
+        assert.ok(
+            await testCancelableMethod(
+                (t: CancellationToken) => jupyterExecution.connectToNotebookServer(undefined, t),
+                'Cancel did not cancel start after {0}ms'
+            )
+        );
+
+        if (ioc.mockJupyter) {
+            ioc.mockJupyter.setProcessDelay(undefined);
+        }
+
+        // Make sure doing normal start still works
+        const nonCancelSource = new CancellationTokenSource();
+        const server = await jupyterExecution.connectToNotebookServer(undefined, nonCancelSource.token);
+        const notebook = server
+            ? await server.createNotebook(baseUri, Uri.parse(Identifiers.InteractiveWindowIdentity))
+            : undefined;
+        assert.ok(notebook, 'Server not found with a cancel token that does not cancel');
+
+        // Make sure can run some code too
+        await verifySimple(notebook, `a=1${os.EOL}a`, 1);
+
+        if (ioc.mockJupyter) {
+            ioc.mockJupyter.setProcessDelay(200);
+        }
+
+        // Force a settings changed so that all of the cached data is cleared
+        ioc.forceSettingsChanged('/usr/bin/test3/python');
+
+        assert.ok(
+            await testCancelableMethod(
+                (t: CancellationToken) => jupyterExecution.getUsableJupyterPython(t),
+                'Cancel did not cancel getusable after {0}ms',
+                true
+            )
+        );
+        assert.ok(
+            await testCancelableMethod(
+                (t: CancellationToken) => jupyterExecution.isNotebookSupported(t),
+                'Cancel did not cancel isNotebook after {0}ms',
+                true
+            )
+        );
+        assert.ok(
+            await testCancelableMethod(
+                (t: CancellationToken) => jupyterExecution.isImportSupported(t),
+                'Cancel did not cancel isImport after {0}ms',
+                true
+            )
+        );
+    });
+
+    async function interruptExecute(
+        notebook: INotebook | undefined,
+        code: string,
+        interruptMs: number,
+        sleepMs: number
+    ): Promise<InterruptResult> {
+        let interrupted = false;
+        let finishedBefore = false;
+        const finishedPromise = createDeferred();
+        let error;
+        const observable = notebook!.executeObservable(code, Uri.file('foo.py').fsPath, 0, uuid(), false);
+        observable.subscribe(
+            c => {
+                if (c.length > 0 && c[0].state === CellState.error) {
+                    finishedBefore = !interrupted;
+                    finishedPromise.resolve();
+                }
+                if (c.length > 0 && c[0].state === CellState.finished) {
+                    finishedBefore = !interrupted;
+                    finishedPromise.resolve();
+                }
+            },
+            err => {
+                error = err;
+                finishedPromise.resolve();
+            },
+            () => finishedPromise.resolve()
+        );
+
+        // Then interrupt
+        interrupted = true;
+        const result = await notebook!.interruptKernel(interruptMs);
+
+        // Then we should get our finish unless there was a restart
+        await waitForPromise(finishedPromise.promise, sleepMs);
+        assert.equal(finishedBefore, false, 'Finished before the interruption');
+        assert.equal(error, undefined, 'Error thrown during interrupt');
+        assert.ok(
+            finishedPromise.completed || result === InterruptResult.TimedOut || result === InterruptResult.Success,
+            `Interrupt restarted ${result} for: ${code}`
+        );
+
+        return result;
+    }
+
+    runTest('Interrupt kernel', async () => {
+        const returnable = `import signal
+import _thread
+import time
+
+keep_going = True
+def handler(signum, frame):
+  global keep_going
+  print('signal')
+  keep_going = False
+
+signal.signal(signal.SIGINT, handler)
+
+while keep_going:
+  print(".")
+  time.sleep(.1)`;
+        const fourSecondSleep = `import time${os.EOL}time.sleep(4)${os.EOL}print("foo")`;
+        const kill = `import signal
+import time
+import os
+
+keep_going = True
+def handler(signum, frame):
+  global keep_going
+  print('signal')
+  os._exit(-2)
+
+signal.signal(signal.SIGINT, handler)
+
+while keep_going:
+  print(".")
+  time.sleep(.1)`;
+
+        // Add to our mock each of these, with each one doing something specific.
+        addInterruptableMockData(returnable, async (cancelToken: CancellationToken) => {
+            // This one goes forever until a cancellation happens
+            let haveMore = true;
+            try {
+                await Cancellation.race(_t => sleep(100), cancelToken);
+            } catch {
+                haveMore = false;
+            }
+            return { result: '.', haveMore: haveMore };
+        });
+        addInterruptableMockData(fourSecondSleep, async (_cancelToken: CancellationToken) => {
+            // This one sleeps for four seconds and then it's done.
+            await sleep(4000);
+            return { result: 'foo', haveMore: false };
+        });
+        addInterruptableMockData(kill, async (cancelToken: CancellationToken) => {
+            // This one goes forever until a cancellation happens
+            let haveMore = true;
+            try {
+                await Cancellation.race(_t => sleep(100), cancelToken);
+            } catch {
+                haveMore = false;
+            }
+            return { result: '.', haveMore: haveMore };
+        });
+
+        const server = await createNotebook(true);
+
+        // Give some time for the server to finish. Otherwise our first interrupt will
+        // happen so fast, we'll interrupt startup.
+        await sleep(100);
+
+        // Try with something we can interrupt
+        await interruptExecute(server, returnable, 1000, 1000);
+
+        // Try again with something that doesn't return. However it should finish before
+        // we get to our own sleep. Note: We need the print so that the test knows something happened.
+        await interruptExecute(server, fourSecondSleep, 7000, 7000);
+
+        // Try again with something that doesn't return. Make sure it times out
+        await interruptExecute(server, fourSecondSleep, 100, 7000);
+
+        // The tough one, somethign that causes a kernel reset.
+        await interruptExecute(server, kill, 1000, 1000);
+    });
+
+    testMimeTypes([
+        {
+            markdownRegEx: undefined,
+            code: `a=1
+a`,
+            mimeType: 'text/plain',
+            cellType: 'code',
+            result: 1,
+            verifyValue: d => assert.equal(d, 1, 'Plain text invalid')
+        },
+        {
+            markdownRegEx: undefined,
+            code: `import pandas as pd
+df = pd.read("${escapePath(path.join(srcDirectory(), 'DefaultSalesReport.csv'))}")
+df.head()`,
+            mimeType: 'text/html',
+            result: `pd has no attribute 'read'`,
+            cellType: 'error',
+            // tslint:disable-next-line:quotemark
+            verifyValue: d => assert.ok((d as string).includes("has no attribute 'read'"), 'Unexpected error result')
+        },
+        {
+            markdownRegEx: undefined,
+            code: `import pandas as pd
+df = pd.read_csv("${escapePath(path.join(srcDirectory(), 'DefaultSalesReport.csv'))}")
+df.head()`,
+            mimeType: 'text/html',
+            result: `<td>A table</td>`,
+            cellType: 'code',
+            verifyValue: d => assert.ok(d.toString().includes('</td>'), 'Table not found')
+        },
+        {
+            markdownRegEx: undefined,
+            code: `#%% [markdown]#
+# #HEADER`,
+            mimeType: 'text/plain',
+            cellType: 'markdown',
+            result: '#HEADER',
+            verifyValue: d => assert.equal(d, ' #HEADER', 'Markdown incorrect')
+        },
+        {
+            markdownRegEx: '\\s*#\\s*<markdowncell>',
+            code: `# <markdowncell>
+# #HEADER`,
+            mimeType: 'text/plain',
+            cellType: 'markdown',
+            result: '#HEADER',
+            verifyValue: d => assert.equal(d, ' #HEADER', 'Markdown incorrect')
+        },
+        {
+            // Test relative directories too.
+            markdownRegEx: undefined,
+            code: `import pandas as pd
+df = pd.read_csv("./DefaultSalesReport.csv")
+df.head()`,
+            mimeType: 'text/html',
+            cellType: 'code',
+            result: `<td>A table</td>`,
+            verifyValue: d => assert.ok(d.toString().includes('</td>'), 'Table not found')
+        },
+        {
+            // Important to test as multiline cell magics only work if they are the first item in the cell
+            markdownRegEx: undefined,
+            code: `#%%
+%%bash
+echo 'hello'`,
+            mimeType: 'text/plain',
+            cellType: 'code',
+            result: 'hello',
+            verifyValue: _d => noop() // Anything is fine as long as it tries it.
+        },
+        {
+            // Test shell command should work on PC / Mac / Linux
+            markdownRegEx: undefined,
+            code: `!echo world`,
+            mimeType: 'text/plain',
+            cellType: 'code',
+            result: 'world',
+            verifyValue: d => assert.ok(d.includes('world'), 'Cell command incorrect')
+        },
+        {
+            // Plotly
+            markdownRegEx: undefined,
+            code: `import matplotlib.pyplot as plt
+import matplotlib as mpl
+import numpy as np
+import pandas as pd
+x = np.linspace(0, 20, 100)
+plt.plot(x, np.sin(x))
+plt.show()`,
+            result: `00000`,
+            mimeType: 'image/svg+xml',
+            cellType: 'code',
+            verifyValue: _d => {
+                return;
+            }
+        }
+    ]);
+
+    async function generateNonDefaultConfig() {
+        const usable = await getNotebookCapableInterpreter(ioc, processFactory);
+        assert.ok(usable, 'Cant find jupyter enabled python');
+
+        // Manually generate an invalid jupyter config
+        const procService = await processFactory.create();
+        assert.ok(procService, 'Can not get a process service');
+        const results = await procService!.exec(
+            usable!.path,
+            ['-m', 'jupyter', 'notebook', '--generate-config', '-y'],
+            { env: process.env }
+        );
+
+        // Results should have our path to the config.
+        const match = /^.*\s+(.*jupyter_notebook_config.py)\s+.*$/m.exec(results.stdout);
+        assert.ok(match && match !== null && match.length > 0, 'Jupyter is not outputting the path to the config');
+        const configPath = match !== null ? match[1] : '';
+        const filesystem = ioc.serviceContainer.get<IFileSystem>(IFileSystem);
+        await filesystem.writeFile(configPath, 'c.NotebookApp.password_required = True'); // This should make jupyter fail
+        modifiedConfig = true;
+    }
+
+    runTest('Non default config fails', async () => {
+        if (!ioc.mockJupyter) {
+            await generateNonDefaultConfig();
+            try {
+                await createNotebook(false);
+                assert.fail('Should not be able to connect to notebook server with bad config');
+            } catch {
+                noop();
+            }
+        } else {
+            // In the mock case, just make sure not using a config works
+            await createNotebook(false);
+        }
+    });
+
+    runTest('Non default config does not mess up default config', async () => {
+        if (!ioc.mockJupyter) {
+            await generateNonDefaultConfig();
+            const server = await createNotebook(true);
+            assert.ok(server, 'Never connected to a default server with a bad default config');
+
+            await verifySimple(server, `a=1${os.EOL}a`, 1);
+        }
+    });
+
+    runTest('Custom command line', async () => {
+        if (!ioc.mockJupyter) {
+            const tempDir = os.tmpdir();
+            const settings = ioc.getSettings();
+            settings.datascience.jupyterCommandLineArguments = ['--NotebookApp.port=9975', `--notebook-dir=${tempDir}`];
+            ioc.forceSettingsChanged(settings.pythonPath, settings.datascience);
+            const notebook = await createNotebook(true);
+            assert.ok(notebook, 'Server should have started on port 9975');
+            const hs = notebook as HostJupyterNotebook;
+            // Check port number. Should have at least started with the one specified.
+            assert.ok(hs.server.getConnectionInfo()?.baseUrl.startsWith('http://localhost:99'), 'Port was not used');
+
+            await verifySimple(hs, `a=1${os.EOL}a`, 1);
+        }
+    });
+
+    runTest('Invalid kernel spec works', async () => {
+        if (ioc.mockJupyter) {
+            // Make a dummy class that will fail during launch
+            class FailedKernelSpec extends JupyterExecutionFactory {
+                protected async getMatchingKernelSpec(
+                    _connection?: IConnection,
+                    _cancelToken?: CancellationToken
+                ): Promise<IJupyterKernelSpec | undefined> {
+                    return Promise.resolve(undefined);
+                }
+            }
+            ioc.serviceManager.rebind<IJupyterExecution>(IJupyterExecution, FailedKernelSpec);
+            jupyterExecution = ioc.serviceManager.get<IJupyterExecution>(IJupyterExecution);
+            addMockData(`a=1${os.EOL}a`, 1);
+
+            const server = await createNotebook(true);
+            assert.ok(server, 'Empty kernel spec messes up creating a server');
+
+            await verifySimple(server, `a=1${os.EOL}a`, 1);
+        }
+    });
+
+    runTest('Server cache working', async () => {
+        console.log('Staring server cache test');
+        const s1 = await createNotebook(true, false, false, 'same');
+        console.log('Creating s2');
+        const s2 = await createNotebook(true, false, false, 'same');
+        console.log('Testing s1 and s2, creating s3');
+        assert.ok(s1 === s2, 'Two servers not the same when they should be');
+        const s3 = await createNotebook(false, false, false, 'same');
+        console.log('Testing s1 and s3, creating s4');
+        assert.ok(s1 !== s3, 'Different config should create different server');
+        const s4 = await createNotebook(true, false, false, 'different');
+        console.log('Testing s1 and s4, creating s5');
+        assert.ok(s1 !== s4, 'Different purpose should create different server');
+        const s5 = await createNotebook(true, false, true, 'different');
+        assert.ok(s4 === s5, 'Dark theme should be same server');
+        console.log('Disposing of all');
+        await s1!.dispose();
+        await s3!.dispose();
+        await s4!.dispose();
+    });
+
+    class DyingProcess implements ChildProcess {
+        public stdin: Writable;
+        public stdout: Readable;
+        public stderr: Readable;
+        public stdio: [Writable, Readable, Readable];
+        public killed: boolean = false;
+        public pid: number = 1;
+        public connected: boolean = true;
+        constructor(private timeout: number) {
+            noop();
+            this.stderr = this.stdout = new Readable();
+            this.stdin = new Writable();
+            this.stdio = [this.stdin, this.stdout, this.stderr];
+        }
+        public kill(_signal?: string): void {
+            throw new Error('Method not implemented.');
+        }
+        public send(_message: any, _sendHandle?: any, _options?: any, _callback?: any): any {
+            throw new Error('Method not implemented.');
+        }
+        public disconnect(): void {
+            throw new Error('Method not implemented.');
+        }
+        public unref(): void {
+            throw new Error('Method not implemented.');
+        }
+        public ref(): void {
+            throw new Error('Method not implemented.');
+        }
+        public addListener(_event: any, _listener: any): this {
+            throw new Error('Method not implemented.');
+        }
+        public emit(_event: any, _message?: any, _sendHandle?: any, ..._rest: any[]): any {
+            throw new Error('Method not implemented.');
+        }
+        public on(event: any, listener: any): this {
+            if (event === 'exit') {
+                setTimeout(() => listener(2), this.timeout);
+            }
+            return this;
+        }
+        public off(_event: string | symbol, _listener: (...args: any[]) => void): this {
+            throw new Error('Method not implemented.');
+        }
+        public once(_event: any, _listener: any): this {
+            throw new Error('Method not implemented.');
+        }
+        public prependListener(_event: any, _listener: any): this {
+            throw new Error('Method not implemented.');
+        }
+        public prependOnceListener(_event: any, _listener: any): this {
+            throw new Error('Method not implemented.');
+        }
+        public removeListener(_event: string | symbol, _listener: (...args: any[]) => void): this {
+            return this;
+        }
+        public removeAllListeners(_event?: string | symbol): this {
+            throw new Error('Method not implemented.');
+        }
+        public setMaxListeners(_n: number): this {
+            throw new Error('Method not implemented.');
+        }
+        public getMaxListeners(): number {
+            throw new Error('Method not implemented.');
+        }
+        public listeners(_event: string | symbol): Function[] {
+            throw new Error('Method not implemented.');
+        }
+        public rawListeners(_event: string | symbol): Function[] {
+            throw new Error('Method not implemented.');
+        }
+        public eventNames(): (string | symbol)[] {
+            throw new Error('Method not implemented.');
+        }
+        public listenerCount(_type: string | symbol): number {
+            throw new Error('Method not implemented.');
+        }
+    }
+
+    runTest(
+        'Server death',
+        async () => {
+            if (ioc.mockJupyter) {
+                // Only run this test for mocks. We need to mock the server dying.
+                addMockData(`a=1${os.EOL}a`, 1);
+                const server = await createNotebook(true);
+                assert.ok(server, 'Server died before running');
+
+                // Sleep for 100 ms so it crashes
+                await sleep(100);
+
+                try {
+                    await verifySimple(server, `a=1${os.EOL}a`, 1);
+                    assert.ok(false, 'Exception should have been thrown');
+                } catch {
+                    noop();
+                }
+            }
+        },
+        new DyingProcess(100)
+    );
+
+    runTest('Execution logging', async () => {
+        const cellInputs: string[] = [];
+        const outputs: string[] = [];
+        @injectable()
+        class Logger implements INotebookExecutionLogger {
+            public async preExecute(cell: ICell, _silent: boolean): Promise<void> {
+                cellInputs.push(concatMultilineStringInput(cell.data.source));
+            }
+            public async postExecute(cell: ICell, _silent: boolean): Promise<void> {
+                outputs.push(extractDataOutput(cell));
+            }
+        }
+        ioc.serviceManager.add<INotebookExecutionLogger>(INotebookExecutionLogger, Logger);
+        addMockData(`a=1${os.EOL}a`, 1);
+        const server = await createNotebook(true);
+        assert.ok(server, 'Server not created in logging case');
+        await server!.execute(`a=1${os.EOL}a`, path.join(srcDirectory(), 'foo.py'), 2, uuid());
+        assert.equal(cellInputs.length, 2, 'Not enough cell inputs');
+        assert.ok(outputs.length >= 1, 'Not enough cell outputs');
+        assert.equal(cellInputs[1], 'a=1\na', 'Cell inputs not captured');
+        assert.equal(outputs[outputs.length - 1], '1', 'Cell outputs not captured');
+    });
+
+    async function disableJupyter(pythonPath: string) {
+        const factory = ioc.serviceManager.get<IPythonExecutionFactory>(IPythonExecutionFactory);
+        const service = await factory.create({ pythonPath });
+        const mockService = service as MockPythonService;
+        // Used by commands (can be removed when `src/client/datascience/jupyter/interpreter/jupyterCommand.ts` is deleted).
+        mockService.addExecResult(['-m', 'jupyter', 'notebook', '--version'], () => {
+            return Promise.resolve({
+                stdout: '9.9.9.9',
+                stderr: 'Not supported'
+            });
+        });
+
+        // Used by commands (can be removed when `src/client/datascience/jupyter/interpreter/jupyterCommand.ts` is deleted).
+        mockService.addExecResult(['-m', 'notebook', '--version'], () => {
+            return Promise.resolve({
+                stdout: '',
+                stderr: 'Not supported'
+            });
+        });
+        // For new approach.
+        when(ioc.mockJupyter?.productInstaller.isInstalled(Product.jupyter)).thenResolve(false as any);
+        when(ioc.mockJupyter?.productInstaller.isInstalled(Product.notebook)).thenResolve(false as any);
+        when(ioc.mockJupyter?.productInstaller.isInstalled(Product.jupyter, anything())).thenResolve(false as any);
+        when(ioc.mockJupyter?.productInstaller.isInstalled(Product.notebook, anything())).thenResolve(false as any);
+    }
+
+    test('Notebook launch failure', async function() {
+        if (!ioc.mockJupyter) {
+            // tslint:disable-next-line: no-invalid-this
+            this.skip();
+        } else {
+            const application = mock(ApplicationShell);
+            when(application.withProgress(anything(), anything())).thenResolve({
+                status: ModuleExistsStatus.NotFound
+            } as any);
+            ioc.serviceManager.rebindInstance<IApplicationShell>(IApplicationShell, instance(application));
+
+            jupyterExecution = ioc.serviceManager.get<IJupyterExecution>(IJupyterExecution);
+            processFactory = ioc.serviceManager.get<IProcessServiceFactory>(IProcessServiceFactory);
+
+            // Change notebook command to fail with some goofy output
+            await disableJupyter(ioc.workingInterpreter.path);
+            await disableJupyter(ioc.workingInterpreter2.path);
+
+            // Try creating a notebook
+            let threw = false;
+            try {
+                const testDir = path.join(EXTENSION_ROOT_DIR, 'src', 'test', 'datascience');
+                await jupyterExecution.connectToNotebookServer({
+                    usingDarkTheme: false,
+                    useDefaultConfig: true,
+                    workingDir: testDir,
+                    purpose: '1'
+                });
+            } catch (e) {
+                threw = true;
+                // When using old command finder, the error is `Not Supported` (directly from stdout). - can be deprecated when jupyterCommandFinder.ts is deleted.
+                // When using new approach, we inform user that some packages are not installed.
+                const expectedErrorMsg = getMessageForLibrariesNotInstalled(
+                    [Product.jupyter, Product.notebook],
+                    'Python'
+                );
+
+                assert.ok(
+                    e.message.includes('Not supported') || e.message.includes(expectedErrorMsg),
+                    `Wrong error thrown when notebook is created. Error is ${e.message}`
+                );
+            }
+
+            assert.ok(threw, 'No exception thrown during notebook creation');
+        }
+    });
+
+    test('Notebook launch with PYTHONWARNINGS', async function() {
+        if (ioc.mockJupyter) {
+            // tslint:disable-next-line: no-invalid-this
+            this.skip();
+        } else {
+            // Force python warnings to always
+            process.env[`PYTHONWARNINGS`] = 'always';
+            jupyterExecution = ioc.serviceManager.get<IJupyterExecution>(IJupyterExecution);
+
+            // Try creating a notebook
+            const server = await createNotebook(true);
+            assert.ok(server, 'Server died before running');
+        }
+    });
+
+    // tslint:disable-next-line: no-function-expression
+    runTest('Notebook launch retry', async function(_this: Mocha.Context) {
+        // Skipping for now. Renable to test idle timeouts
+        _this.skip();
+        ioc.getSettings().datascience.jupyterLaunchRetries = 1;
+        ioc.getSettings().datascience.jupyterLaunchTimeout = 10000;
+        //         ioc.getSettings().datascience.runStartupCommands = '%config Application.log_level="DEBUG"';
+        //         const log = `import logging
+        // logger = logging.getLogger()
+        // fhandler = logging.FileHandler(filename='D:\\Training\\mylog.log', mode='a')
+        // formatter = logging.Formatter('%(asctime)s - %(name)s - %(levelname)s - %(message)s')
+        // fhandler.setFormatter(formatter)
+        // logger.addHandler(fhandler)
+        // logger.setLevel(logging.DEBUG)`;
+        for (let i = 0; i < 100; i += 1) {
+            const notebook = await createNotebook(true, false);
+            assert.ok(notebook, 'did not create notebook');
+            await notebook!.dispose();
+            const exec = ioc.get<IJupyterExecution>(IJupyterExecution);
+            await exec.dispose();
+        }
+    });
+});