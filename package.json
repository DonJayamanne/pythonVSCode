--- conflicted
+++ resolved
@@ -982,11 +982,6 @@
 						"secret": "my_secret",
 						"host": "localhost"
 					}
-<<<<<<< HEAD
-				]
-			}
-		],
-=======
 				}
 			],
 			"configurationAttributes": {
@@ -1342,7 +1337,6 @@
 				}
 			]
 		}],
->>>>>>> fa169825
 		"configuration": {
 			"type": "object",
 			"title": "Python Configuration",
