{
  "name": "python",
  "displayName": "Python",
  "description": "Linting, Debugging (multi-threaded, remote), Intellisense, code formatting, refactoring, snippets, and more.",
  "version": "0.3.21",
  "publisher": "donjayamanne",
  "author": {
    "name": "Don Jayamanne",
    "email": "don.jayamanne@yahoo.com"
  },
  "license": "MIT",
  "homepage": "http://donjayamanne.github.io/pythonVSCode/",
  "repository": {
    "type": "git",
    "url": "https://github.com/DonJayamanne/pythonVSCode"
  },
  "bugs": {
    "url": "https://github.com/DonJayamanne/pythonVSCode/issues"
  },
  "icon": "images/icon.svg",
  "galleryBanner": {
    "color": "#1e415e",
    "theme": "dark"
  },
  "engines": {
    "vscode": "^0.10.8"
  },
  "categories": [
    "Languages",
    "Debuggers",
    "Linters",
    "Snippets",
    "Other"
  ],
  "activationEvents": [
    "onLanguage:python",
    "onCommand:python.execInTerminal",
    "onCommand:python.sortImports",
    "onCommand:python.runtests",
    "onCommand:python.setInterpreter",
    "onCommand:python.viewTests",
    "onCommand:python.discoverTests",
    "onCommand:python.runFailedTests"
  ],
  "main": "./out/client/extension",
  "contributes": {
    "snippets": [
      {
        "language": "python",
        "path": "./snippets/python.json"
      }
    ],
    "commands": [
      {
        "command": "python.sortImports",
        "title": "Sort Imports",
        "category": "Refactor"
      },
      {
        "command": "python.runtests",
        "title": "Run Unit Tests",
        "category": "Python"
      },
      {
        "command": "python.execInTerminal",
        "title": "Run Python file in Terminal",
        "category": "Python"
      },
      {
        "command": "python.setInterpreter",
        "title": "Select Workspace Interpreter",
        "category": "Python"
      },
      {
        "command": "python.refactorExtractVariable",
        "title": "Extract Variable",
        "category": "Refactor"
      },
      {
        "command": "python.refactorExtractMethod",
        "title": "Extract Method",
        "category": "Refactor"
      },
      {
        "command": "python.viewTests",
        "title": "View Test UI",
        "category": "Python"
      },
      {
        "command": "python.discoverTests",
        "title": "Discover Unit Tests",
        "category": "Python"
      },
      {
        "command": "python.runFailedTests",
        "title": "Run Failed Unit Tests",
        "category": "Python"
      }
    ],
    "menus": {
      "editor/context": [
        {
          "command": "python.refactorExtractVariable",
          "title": "Refactor: Extract Variable",
          "group": "Refactor",
<<<<<<< HEAD
          "when": "editorHasSelection && resourceLangId == python"
=======
          "when": "editorHasSelection && editorLangId == python"
>>>>>>> bf7f890b
        },
        {
          "command": "python.refactorExtractMethod",
          "title": "Refactor: Extract Method",
          "group": "Refactor",
<<<<<<< HEAD
          "when": "editorHasSelection && resourceLangId == python"
        },
        {
          "when": "resourceLangId == python",
          "command": "python.execInTerminal",
          "group": "Python"
=======
          "when": "editorHasSelection && editorLangId == python"
>>>>>>> bf7f890b
        }
      ],
      "explorer/context": [
        {
          "command": "python.runtests",
          "group": "Python"
        },
        {
          "when": "resourceLangId == python",
          "command": "python.execInTerminal",
          "group": "Python"
        }
      ]
    },
    "debuggers": [
      {
        "type": "python",
        "label": "Python",
        "enableBreakpointsFor": {
          "languageIds": [
            "python"
          ]
        },
        "aiKey": "AIF-d9b70cd4-b9f9-4d70-929b-a071c400b217",
        "program": "./out/client/debugger/Main.js",
        "runtime": "node",
        "configurationAttributes": {
          "launch": {
            "required": [
              "program"
            ],
            "properties": {
              "program": {
                "type": "string",
                "description": "Absolute path to the program.",
                "default": "${file}"
              },
              "pythonPath": {
                "type": "string",
                "description": "Path (fully qualified) to python executable. Defaults to the value in settings.json",
                "default": "${config.python.pythonPath}"
              },
              "args": {
                "type": "array",
                "description": "Command line arguments passed to the program",
                "default": [],
                "items": {
                  "type": "string"
                }
              },
              "stopOnEntry": {
                "type": "boolean",
                "description": "Automatically stop after launch.",
                "default": true
              },
              "externalConsole": {
                "type": "boolean",
                "description": "Launch debug target in external console window.",
                "default": false
              },
              "cwd": {
                "type": "string",
                "description": "Absolute path to the working directory of the program being debugged. Default is the root directory of the file (leave null).",
                "default": null
              },
              "debugOptions": {
                "type": "array",
                "description": "Advanced options, view read me for further details.",
                "items": {
                  "type": "string",
                  "enum": [
                    "WaitOnAbnormalExit",
                    "WaitOnNormalExit",
                    "RedirectOutput",
                    "DebugStdLib",
                    "BreakOnSystemExitZero",
                    "DjangoDebugging"
                  ]
                },
                "default": [
                  "WaitOnAbnormalExit",
                  "WaitOnNormalExit",
                  "RedirectOutput"
                ]
              },
              "exceptionHandling": {
                "description": "List of exception types and how they are handled during debugging (ignore, always break or break only if unhandled).",
                "properties": {
                  "ignore": {
                    "type": "array",
                    "description": "Never break into these exceptions, e.g. 'copy.Error'",
                    "default": [],
                    "items": {
                      "type": "string"
                    }
                  },
                  "always": {
                    "type": "array",
                    "description": "Always break into these exceptions, e.g. 'copy.Error'",
                    "default": [],
                    "items": {
                      "type": "string"
                    }
                  },
                  "unhandled": {
                    "type": "array",
                    "description": "Break into these exceptions if they aren't handled, e.g. 'copy.Error'",
                    "default": [],
                    "items": {
                      "type": "string"
                    }
                  }
                }
              },
              "env": {
                "type": "object",
                "description": "Environment variables defined as a key value pair. Property ends up being the Environment Variable and the value of the property ends up being the value of the Env Variable.",
                "default": null
              }
            }
          },
          "attach": {
            "required": [
              "localRoot",
              "remoteRoot"
            ],
            "properties": {
              "localRoot": {
                "type": "string",
                "description": "Local source root that corrresponds to the 'remoteRoot'.",
                "default": "${workspaceRoot}"
              },
              "remoteRoot": {
                "type": "string",
                "description": "The source root of the remote host.",
                "default": null
              },
              "port": {
                "type": "number",
                "description": "Debug port to attach",
                "default": null
              },
              "host": {
                "type": "string",
                "description": "IP Address of the of remote server (default is localhost or use 127.0.0.1).",
                "default": "localhost"
              },
              "secret": {
                "type": "string",
                "description": "Secret used to authenticate for remote debugging.",
                "default": ""
              }
            }
          }
        },
        "initialConfigurations": [
          {
            "name": "Python",
            "type": "python",
            "request": "launch",
            "stopOnEntry": true,
            "pythonPath": "${config.python.pythonPath}",
            "program": "${file}",
            "debugOptions": [
              "WaitOnAbnormalExit",
              "WaitOnNormalExit",
              "RedirectOutput"
            ]
          },
          {
            "name": "Python Console App",
            "type": "python",
            "request": "launch",
            "stopOnEntry": true,
            "pythonPath": "${config.python.pythonPath}",
            "program": "${file}",
            "externalConsole": true,
            "debugOptions": [
              "WaitOnAbnormalExit",
              "WaitOnNormalExit"
            ]
          },
          {
            "name": "Django",
            "type": "python",
            "request": "launch",
            "stopOnEntry": true,
            "pythonPath": "${config.python.pythonPath}",
            "program": "${workspaceRoot}/manage.py",
            "args": [
              "runserver",
              "--noreload"
            ],
            "debugOptions": [
              "WaitOnAbnormalExit",
              "WaitOnNormalExit",
              "RedirectOutput",
              "DjangoDebugging"
            ]
          },
          {
            "name": "Watson",
            "type": "python",
            "request": "launch",
            "stopOnEntry": true,
            "pythonPath": "${config.python.pythonPath}",
            "program": "${workspaceRoot}/console.py",
            "args": [
              "dev",
              "runserver",
              "--noreload=True"
            ],
            "debugOptions": [
              "WaitOnAbnormalExit",
              "WaitOnNormalExit",
              "RedirectOutput"
            ]
          },
          {
            "name": "Attach",
            "type": "python",
            "request": "attach",
            "localRoot": "${workspaceRoot}",
            "remoteRoot": "${workspaceRoot}",
            "port": 3000,
            "secret": "my_secret",
            "host": "localhost"
          }
        ]
      }
    ],
    "configuration": {
      "type": "object",
      "title": "Python Configuration",
      "properties": {
        "python.pythonPath": {
          "type": "string",
          "default": "python",
          "description": "Path to Python, you can use a custom version of Python by modifying this setting to include the full path."
        },
        "python.linting.enabled": {
          "type": "boolean",
          "default": true,
          "description": "Whether to lint Python files."
        },
        "python.linting.prospectorEnabled": {
          "type": "boolean",
          "default": false,
          "description": "Whether to lint Python files using prospector."
        },
        "python.linting.pylintEnabled": {
          "type": "boolean",
          "default": true,
          "description": "Whether to lint Python files using pylint."
        },
        "python.linting.pep8Enabled": {
          "type": "boolean",
          "default": false,
          "description": "Whether to lint Python files using pep8"
        },
        "python.linting.flake8Enabled": {
          "type": "boolean",
          "default": false,
          "description": "Whether to lint Python files using flake8"
        },
        "python.linting.pydocstyleEnabled": {
          "type": "boolean",
          "default": false,
          "description": "Whether to lint Python files using pydocstyle"
        },
        "python.linting.lintOnTextChange": {
          "type": "boolean",
          "default": true,
          "description": "Whether to lint Python files when modified."
        },
        "python.linting.lintOnSave": {
          "type": "boolean",
          "default": true,
          "description": "Whether to lint Python files when saved."
        },
        "python.linting.maxNumberOfProblems": {
          "type": "number",
          "default": 100,
          "description": "Controls the maximum number of problems produced by the server."
        },
        "python.linting.pylintCategorySeverity.convention": {
          "type": "string",
          "default": "Hint",
          "description": "Severity of Pylint message type 'Convention/C'.",
          "enum": [
            "Hint",
            "Error",
            "Information",
            "Warning"
          ]
        },
        "python.linting.pylintCategorySeverity.refactor": {
          "type": "string",
          "default": "Hint",
          "description": "Severity of Pylint message type 'Refactor/R'.",
          "enum": [
            "Hint",
            "Error",
            "Information",
            "Warning"
          ]
        },
        "python.linting.pylintCategorySeverity.warning": {
          "type": "string",
          "default": "Warning",
          "description": "Severity of Pylint message type 'Warning/W'.",
          "enum": [
            "Hint",
            "Error",
            "Information",
            "Warning"
          ]
        },
        "python.linting.pylintCategorySeverity.error": {
          "type": "string",
          "default": "Error",
          "description": "Severity of Pylint message type 'Error/E'.",
          "enum": [
            "Hint",
            "Error",
            "Information",
            "Warning"
          ]
        },
        "python.linting.pylintCategorySeverity.fatal": {
          "type": "string",
          "default": "Error",
          "description": "Severity of Pylint message type 'Fatal/F'.",
          "enum": [
            "Hint",
            "Error",
            "Information",
            "Warning"
          ]
        },
        "python.linting.prospectorPath": {
          "type": "string",
          "default": "prospector",
          "description": "Path to Prospector, you can use a custom version of prospector by modifying this setting to include the full path."
        },
        "python.linting.pylintPath": {
          "type": "string",
          "default": "pylint",
          "description": "Path to Pylint, you can use a custom version of pylint by modifying this setting to include the full path."
        },
        "python.linting.pep8Path": {
          "type": "string",
          "default": "pep8",
          "description": "Path to pep8, you can use a custom version of pep8 by modifying this setting to include the full path."
        },
        "python.linting.flake8Path": {
          "type": "string",
          "default": "flake8",
          "description": "Path to flake8, you can use a custom version of flake8 by modifying this setting to include the full path."
        },
        "python.linting.pydocStylePath": {
          "type": "string",
          "default": "pydocstyle",
          "description": "Path to pydocstyle, you can use a custom version of pydocstyle by modifying this setting to include the full path."
        },
        "python.linting.prospectorArgs": {
          "type": "array",
          "description": "Arguments passed in. Each argument is a separate item in the array.",
          "default": [],
          "items": {
            "type": "string"
          }
        },
        "python.linting.pylintArgs": {
          "type": "array",
          "description": "Arguments passed in. Each argument is a separate item in the array.",
          "default": [],
          "items": {
            "type": "string"
          }
        },
        "python.linting.pep8Args": {
          "type": "array",
          "description": "Arguments passed in. Each argument is a separate item in the array.",
          "default": [],
          "items": {
            "type": "string"
          }
        },
        "python.linting.flake8Args": {
          "type": "array",
          "description": "Arguments passed in. Each argument is a separate item in the array.",
          "default": [],
          "items": {
            "type": "string"
          }
        },
        "python.linting.pydocStyleArgs": {
          "type": "array",
          "description": "Arguments passed in. Each argument is a separate item in the array.",
          "default": [],
          "items": {
            "type": "string"
          }
        },
        "python.linting.outputWindow": {
          "type": "string",
          "default": "Python",
          "description": "The output window name for the linting messages, defaults to Python output window."
        },
        "python.formatting.provider": {
          "type": "string",
          "default": "autopep8",
          "description": "Provider for formatting. Possible options include 'autopep8' and 'yapf'.",
          "enum": [
            "autopep8",
            "yapf"
          ]
        },
        "python.formatting.autopep8Path": {
          "type": "string",
          "default": "autopep8",
          "description": "Path to autopep8, you can use a custom version of autopep8 by modifying this setting to include the full path."
        },
        "python.formatting.yapfPath": {
          "type": "string",
          "default": "yapf",
          "description": "Path to yapf, you can use a custom version of yapf by modifying this setting to include the full path."
        },
        "python.formatting.autopep8Args": {
          "type": "array",
          "description": "Arguments passed in. Each argument is a separate item in the array.",
          "default": [],
          "items": {
            "type": "string"
          }
        },
        "python.formatting.yapfArgs": {
          "type": "array",
          "description": "Arguments passed in. Each argument is a separate item in the array.",
          "default": [],
          "items": {
            "type": "string"
          }
        },
        "python.formatting.formatOnSave": {
          "type": "boolean",
          "default": false,
          "description": "Format the document upon saving."
        },
        "python.formatting.outputWindow": {
          "type": "string",
          "default": "Python",
          "description": "The output window name for the formatting messages, defaults to Python output window."
        },
        "python.autoComplete.extraPaths": {
          "type": "array",
          "default": [],
          "description": "List of paths to libraries and the like that need to be imported by auto complete engine. E.g. when using Google App SDK, the paths are not in system path, hence need to be added into this list."
        },
        "python.unitTest.nosetestsEnabled": {
          "type": "boolean",
          "default": false,
          "description": "Whether to enable or disable unit testing using nosetests."
        },
        "python.unitTest.nosetestPath": {
          "type": "string",
          "default": "nosetests",
          "description": "Path to nosetests, you can use a custom version of nosetests by modifying this setting to include the full path."
        },
        "python.unitTest.pyTestEnabled": {
          "type": "boolean",
          "default": false,
          "description": "Whether to enable or disable unit testing using pytest."
        },
        "python.unitTest.pyTestPath": {
          "type": "string",
          "default": "py.test",
          "description": "Path to pytest (py.test), you can use a custom version of pytest by modifying this setting to include the full path."
        },
        "python.unitTest.nosetestArgs": {
          "type": "array",
          "description": "Arguments passed in. Each argument is a separate item in the array.",
          "default": [],
          "items": {
            "type": "string"
          }
        },
        "python.unitTest.pyTestArgs": {
          "type": "array",
          "description": "Arguments passed in. Each argument is a separate item in the array.",
          "default": [],
          "items": {
            "type": "string"
          }
        },
        "python.unitTest.outputWindow": {
          "type": "string",
          "default": "Python Test Log",
          "description": "The output window name for the unit test messages, defaults to Python output window."
        }
      }
    }
  },
  "scripts": {
    "vscode:prepublish": "node ./node_modules/vscode/bin/compile",
    "compile": "node ./node_modules/vscode/bin/compile  -watch -p ./ && installServerIntoExtension ./out ./src/server/package.json ./src/server/tsconfig.json",
    "postinstall": "node ./node_modules/vscode/bin/install",
    "test": "node ./node_modules/vscode/bin/test"
  },
  "dependencies": {
    "copy-paste": "^1.3.0",
    "diff-match-patch": "^1.0.0",
    "fs-extra": "^0.30.0",
    "line-by-line": "^0.1.4",
    "named-js-regexp": "^1.3.1",
    "prepend-file": "^1.3.0",
    "tmp": "0.0.28",
    "tree-kill": "^1.0.0",
    "uint64be": "^1.0.1",
    "vscode-debugadapter": "^1.0.1",
    "vscode-debugprotocol": "^1.0.1",
    "vscode-extension-telemetry": "0.0.5",
    "vscode-languageclient": "^1.1.0",
    "vscode-languageserver": "^1.1.0",
    "xml2js": "^0.4.17"
  },
  "devDependencies": {
    "retyped-diff-match-patch-tsd-ambient": "^1.0.0-0",
    "typescript": "^1.8.5",
    "vscode": "^0.11.0"
  }
}<|MERGE_RESOLUTION|>--- conflicted
+++ resolved
@@ -103,26 +103,18 @@
           "command": "python.refactorExtractVariable",
           "title": "Refactor: Extract Variable",
           "group": "Refactor",
-<<<<<<< HEAD
-          "when": "editorHasSelection && resourceLangId == python"
-=======
           "when": "editorHasSelection && editorLangId == python"
->>>>>>> bf7f890b
         },
         {
           "command": "python.refactorExtractMethod",
           "title": "Refactor: Extract Method",
           "group": "Refactor",
-<<<<<<< HEAD
-          "when": "editorHasSelection && resourceLangId == python"
+          "when": "editorHasSelection && editorLangId == python"
         },
         {
-          "when": "resourceLangId == python",
+          "when": "editorLangId == python",
           "command": "python.execInTerminal",
           "group": "Python"
-=======
-          "when": "editorHasSelection && editorLangId == python"
->>>>>>> bf7f890b
         }
       ],
       "explorer/context": [
