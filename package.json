{
  "name": "python",
  "displayName": "Python",
  "description": "Linting, Debugging (multi-threaded, remote), Intellisense, code formatting, refactoring, unit tests, snippets, Data Science (with Jupyter), PySpark and more.",
  "version": "0.7.0",
  "publisher": "donjayamanne",
  "author": {
    "name": "Don Jayamanne",
    "email": "don.jayamanne@yahoo.com"
  },
  "license": "MIT",
  "homepage": "http://donjayamanne.github.io/pythonVSCode/",
  "repository": {
    "type": "git",
    "url": "https://github.com/DonJayamanne/pythonVSCode"
  },
  "bugs": {
    "url": "https://github.com/DonJayamanne/pythonVSCode/issues"
  },
  "icon": "icon.png",
  "galleryBanner": {
    "color": "#1e415e",
    "theme": "dark"
  },
  "engines": {
    "vscode": "^1.17.0"
  },
  "recommendations": [
    "donjayamanne.jupyter"
  ],
  "keywords": [
    "python",
    "jupyter",
    "django",
    "debugger",
    "unittest"
  ],
  "categories": [
    "Languages",
    "Debuggers",
    "Linters",
    "Snippets",
    "Formatters",
    "Other"
  ],
  "activationEvents": [
    "onDebug",
    "onLanguage:python",
    "onCommand:python.execInTerminal",
    "onCommand:python.sortImports",
    "onCommand:python.runtests",
    "onCommand:python.debugtests",
    "onCommand:python.setInterpreter",
    "onCommand:python.setShebangInterpreter",
    "onCommand:python.viewTestUI",
    "onCommand:python.viewTestOutput",
    "onCommand:python.selectAndRunTestMethod",
    "onCommand:python.selectAndDebugTestMethod",
    "onCommand:python.selectAndRunTestFile",
    "onCommand:python.runCurrentTestFile",
    "onCommand:python.runFailedTests",
    "onCommand:python.execSelectionInTerminal",
    "onCommand:python.execSelectionInDjangoShell",
    "onCommand:jupyter.runSelectionLine",
    "onCommand:jupyter.execCurrentCell",
    "onCommand:jupyter.execCurrentCellAndAdvance",
    "onCommand:python.displayHelp",
    "onCommand:python.buildWorkspaceSymbols",
    "onCommand:python.updateSparkLibrary",
    "onCommand:python.startREPL",
    "onCommand:python.goToPythonObject"
  ],
  "main": "./out/client/extension",
  "contributes": {
    "snippets": [
      {
        "language": "python",
        "path": "./snippets/python.json"
      }
    ],
    "keybindings": [
      {
        "command": "jupyter.runSelectionLine",
        "key": "ctrl+alt+enter",
        "when": "editorFocus && !replaceActive && !searchViewletVisible && !findWidgetVisible"
      }
    ],
    "commands": [
      {
        "command": "python.sortImports",
        "title": "Sort Imports",
        "category": "Python Refactor"
      },
      {
        "command": "python.startREPL",
        "title": "Start REPL",
        "category": "Python"
      },
      {
        "command": "python.buildWorkspaceSymbols",
        "title": "Build Workspace Symbols",
        "category": "Python"
      },
      {
        "command": "python.runtests",
        "title": "Run All Unit Tests",
        "category": "Python"
      },
      {
        "command": "python.debugtests",
        "title": "Debug All Unit Tests",
        "category": "Python"
      },
      {
        "command": "python.execInTerminal",
        "title": "Run Python File in Terminal",
        "category": "Python"
      },
      {
        "command": "python.setInterpreter",
        "title": "Select Interpreter",
        "category": "Python"
      },
      {
        "command": "python.updateSparkLibrary",
        "title": "Update Workspace PySpark Libraries",
        "category": "Python"
      },
      {
        "command": "python.refactorExtractVariable",
        "title": "Extract Variable",
        "category": "Python Refactor"
      },
      {
        "command": "python.refactorExtractMethod",
        "title": "Extract Method",
        "category": "Python Refactor"
      },
      {
        "command": "python.viewTestOutput",
        "title": "Show Unit Test Output",
        "category": "Python"
      },
      {
        "command": "python.selectAndRunTestMethod",
        "title": "Run Unit Test Method ...",
        "category": "Python"
      },
      {
        "command": "python.selectAndDebugTestMethod",
        "title": "Debug Unit Test Method ...",
        "category": "Python"
      },
      {
        "command": "python.selectAndRunTestFile",
        "title": "Run Unit Test File ...",
        "category": "Python"
      },
      {
        "command": "python.runCurrentTestFile",
        "title": "Run Current Unit Test File",
        "category": "Python"
      },
      {
        "command": "python.runFailedTests",
        "title": "Run Failed Unit Tests",
        "category": "Python"
      },
      {
        "command": "python.execSelectionInTerminal",
        "title": "Run Selection/Line in Python Terminal",
        "category": "Python"
      },
      {
        "command": "python.execSelectionInDjangoShell",
        "title": "Run Selection/Line in Django Shell",
        "category": "Python"
      },
      {
        "command": "jupyter.runSelectionLine",
        "title": "Run Selection/Line",
        "category": "Jupyter"
      },
      {
        "command": "jupyter.execCurrentCell",
        "title": "Run Cell",
        "category": "Jupyter"
      },
      {
        "command": "jupyter.execCurrentCellAndAdvance",
        "title": "Run Cell and Advance",
        "category": "Jupyter"
      },
      {
        "command": "jupyter.gotToPreviousCell",
        "title": "Go to Previous Cell",
        "category": "Jupyter"
      },
      {
        "command": "jupyter.gotToNextCell",
        "title": "Go to Next Cell",
        "category": "Jupyter"
      },
      {
        "command": "python.displayHelp",
        "title": "Help",
        "category": "Python"
      },
      {
        "command": "python.goToPythonObject",
        "title": "Go to Python Object",
        "category": "Python"
      }
    ],
    "menus": {
      "editor/context": [
        {
          "command": "python.refactorExtractVariable",
          "title": "Refactor: Extract Variable",
          "group": "Refactor",
          "when": "editorHasSelection && editorLangId == python"
        },
        {
          "command": "python.refactorExtractMethod",
          "title": "Refactor: Extract Method",
          "group": "Refactor",
          "when": "editorHasSelection && editorLangId == python"
        },
        {
          "command": "python.sortImports",
          "title": "Refactor: Sort Imports",
          "group": "Refactor",
          "when": "editorLangId == python"
        },
        {
          "command": "python.execSelectionInTerminal",
          "group": "Python",
          "when": "editorHasSelection && editorLangId == python"
        },
        {
          "command": "python.execSelectionInDjangoShell",
          "group": "Python",
          "when": "editorHasSelection && editorLangId == python && python.isDjangoProject"
        },
        {
          "when": "resourceLangId == python",
          "command": "python.execInTerminal",
          "group": "Python"
        },
        {
          "when": "resourceLangId == python",
          "command": "python.runCurrentTestFile",
          "group": "Python"
        }
      ],
      "explorer/context": [
        {
          "when": "resourceLangId == python",
          "command": "python.runtests",
          "group": "Python"
        },
        {
          "when": "resourceLangId == python",
          "command": "python.debugtests",
          "group": "Python"
        },
        {
          "when": "resourceLangId == python",
          "command": "python.execInTerminal",
          "group": "Python"
        }
      ]
    },
    "debuggers": [
      {
        "type": "python",
        "label": "Python",
        "languages": [
          "python"
        ],
        "enableBreakpointsFor": {
          "languageIds": [
            "python",
            "html"
          ]
        },
        "aiKey": "fce7a3d5-4665-4404-b786-31a6306749a6",
        "program": "./out/client/debugger/Main.js",
        "runtime": "node",
        "configurationSnippets": [
          {
            "label": "%python.snippet.launch.standard.label%",
            "description": "%python.snippet.launch.standard.description%",
            "body": {
              "name": "Python",
              "type": "python",
              "request": "launch",
              "stopOnEntry": true,
              "pythonPath": "^\"\\${config:python.pythonPath}\"",
              "program": "^\"\\${file}\"",
              "cwd": "^\"\\${workspaceRoot}\"",
              "env": {},
              "envFile": "^\"\\${workspaceRoot}/.env\"",
              "debugOptions": [
                "WaitOnAbnormalExit",
                "WaitOnNormalExit",
                "RedirectOutput"
              ]
            }
          },
          {
            "label": "%python.snippet.launch.pyspark.label%",
            "description": "%python.snippet.launch.pyspark.description%",
            "body": {
              "name": "PySpark",
              "type": "python",
              "request": "launch",
              "stopOnEntry": true,
              "osx": {
                "pythonPath": "^\"\\${env:SPARK_HOME}/bin/spark-submit\""
              },
              "windows": {
                "pythonPath": "^\"\\${env:SPARK_HOME}/bin/spark-submit.cmd\""
              },
              "linux": {
                "pythonPath": "^\"\\${env:SPARK_HOME}/bin/spark-submit\""
              },
              "program": "^\"\\${file}\"",
              "cwd": "^\"\\${workspaceRoot}\"",
              "env": {},
              "envFile": "^\"\\${workspaceRoot}/.env\"",
              "debugOptions": [
                "WaitOnAbnormalExit",
                "WaitOnNormalExit",
                "RedirectOutput"
              ]
            }
          },
          {
            "label": "%python.snippet.launch.module.label%",
            "description": "%python.snippet.launch.module.description%",
            "body": {
              "name": "Python Module",
              "type": "python",
              "request": "launch",
              "stopOnEntry": true,
              "pythonPath": "^\"\\${config:python.pythonPath}\"",
              "module": "module.name",
              "cwd": "^\"\\${workspaceRoot}\"",
              "env": {},
              "envFile": "^\"\\${workspaceRoot}/.env\"",
              "debugOptions": [
                "WaitOnAbnormalExit",
                "WaitOnNormalExit",
                "RedirectOutput"
              ]
            }
          },
          {
            "label": "%python.snippet.launch.terminal.label%",
            "description": "%python.snippet.launch.terminal.description%",
            "body": {
              "name": "Integrated Terminal/Console",
              "type": "python",
              "request": "launch",
              "stopOnEntry": true,
              "pythonPath": "^\"\\${config:python.pythonPath}\"",
              "program": "^\"\\${file}\"",
              "cwd": "",
              "console": "integratedTerminal",
              "env": {},
              "envFile": "^\"\\${workspaceRoot}/.env\"",
              "debugOptions": [
                "WaitOnAbnormalExit",
                "WaitOnNormalExit"
              ]
            }
          },
          {
            "label": "%python.snippet.launch.externalTerminal.label%",
            "description": "%python.snippet.launch.externalTerminal.description%",
            "body": {
              "name": "External Terminal/Console",
              "type": "python",
              "request": "launch",
              "stopOnEntry": true,
              "pythonPath": "^\"\\${config:python.pythonPath}\"",
              "program": "^\"\\${file}\"",
              "cwd": "",
              "console": "externalTerminal",
              "env": {},
              "envFile": "^\"\\${workspaceRoot}/.env\"",
              "debugOptions": [
                "WaitOnAbnormalExit",
                "WaitOnNormalExit"
              ]
            }
          },
          {
            "label": "%python.snippet.launch.django.label%",
            "description": "%python.snippet.launch.django.description%",
            "body": {
              "name": "Django",
              "type": "python",
              "request": "launch",
              "stopOnEntry": true,
              "pythonPath": "^\"\\${config:python.pythonPath}\"",
              "program": "^\"\\${workspaceRoot}/manage.py\"",
              "cwd": "^\"\\${workspaceRoot}\"",
              "args": [
                "runserver",
                "--noreload",
                "--nothreading"
              ],
              "env": {},
              "envFile": "^\"\\${workspaceRoot}/.env\"",
              "debugOptions": [
                "WaitOnAbnormalExit",
                "WaitOnNormalExit",
                "RedirectOutput",
                "DjangoDebugging"
              ]
            }
          },
          {
            "label": "%python.snippet.launch.flask.label%",
            "description": "%python.snippet.launch.flask.description%",
            "body": {
              "name": "Flask",
              "type": "python",
              "request": "launch",
              "stopOnEntry": false,
              "pythonPath": "^\"\\${config:python.pythonPath}\"",
              "program": "fully qualified path fo 'flask' executable. Generally located along with python interpreter",
              "cwd": "^\"\\${workspaceRoot}\"",
              "env": {
                "FLASK_APP": "^\"\\${workspaceRoot}/quickstart/app.py\""
              },
              "args": [
                "run",
                "--no-debugger",
                "--no-reload"
              ],
              "envFile": "^\"\\${workspaceRoot}/.env\"",
              "debugOptions": [
                "WaitOnAbnormalExit",
                "WaitOnNormalExit",
                "RedirectOutput"
              ]
            }
          },
          {
            "label": "%python.snippet.launch.flaskOld.label%",
            "description": "%python.snippet.launch.flaskOld.description%",
            "body": {
              "name": "Flask (old)",
              "type": "python",
              "request": "launch",
              "stopOnEntry": false,
              "pythonPath": "^\"\\${config:python.pythonPath}\"",
              "program": "^\"\\${workspaceRoot}/run.py\"",
              "cwd": "^\"\\${workspaceRoot}\"",
              "args": [],
              "env": {},
              "envFile": "^\"\\${workspaceRoot}/.env\"",
              "debugOptions": [
                "WaitOnAbnormalExit",
                "WaitOnNormalExit",
                "RedirectOutput"
              ]
            }
          },
          {
            "label": "%python.snippet.launch.pyramid.label%",
            "description": "%python.snippet.launch.pyramid.description%",
            "body": {
              "name": "Pyramid",
              "type": "python",
              "request": "launch",
              "stopOnEntry": true,
              "pythonPath": "^\"\\${config:python.pythonPath}\"",
              "cwd": "^\"\\${workspaceRoot}\"",
              "env": {},
              "envFile": "^\"\\${workspaceRoot}/.env\"",
              "args": [
                "^\"\\${workspaceRoot}/development.ini\""
              ],
              "debugOptions": [
                "WaitOnAbnormalExit",
                "WaitOnNormalExit",
                "RedirectOutput",
                "Pyramid"
              ]
            }
          },
          {
            "label": "%python.snippet.launch.watson.label%",
            "description": "%python.snippet.launch.watson.description%",
            "body": {
              "name": "Watson",
              "type": "python",
              "request": "launch",
              "stopOnEntry": true,
              "pythonPath": "^\"\\${config:python.pythonPath}\"",
              "program": "^\"\\${workspaceRoot}/console.py\"",
              "cwd": "^\"\\${workspaceRoot}\"",
              "args": [
                "dev",
                "runserver",
                "--noreload=True"
              ],
              "env": {},
              "envFile": "^\"\\${workspaceRoot}/.env\"",
              "debugOptions": [
                "WaitOnAbnormalExit",
                "WaitOnNormalExit",
                "RedirectOutput"
              ]
            }
          },
          {
            "label": "%python.snippet.launch.scrapy.label%",
            "description": "%python.snippet.launch.scrapy.description%",
            "body": {
              "name": "Scrapy",
              "type": "python",
              "request": "launch",
              "stopOnEntry": true,
              "pythonPath": "^\"\\${config:python.pythonPath}\"",
              "program": "~/.virtualenvs/scrapy/bin/scrapy",
              "cwd": "^\"\\${workspaceRoot}\"",
              "args": [
                "crawl",
                "specs",
                "-o",
                "bikes.json"
              ],
              "console": "integratedTerminal",
              "env": {},
              "envFile": "^\"\\${workspaceRoot}/.env\"",
              "debugOptions": [
                "WaitOnAbnormalExit",
                "WaitOnNormalExit"
              ]
            }
          },
          {
            "label": "%python.snippet.launch.attach.label%",
            "description": "%python.snippet.launch.attach.description%",
            "body": {
              "name": "Attach (Remote Debug)",
              "type": "python",
              "request": "attach",
              "localRoot": "^\"\\${workspaceRoot}\"",
              "remoteRoot": "^\"\\${workspaceRoot}\"",
              "port": 3000,
              "secret": "my_secret",
              "host": "localhost"
            }
          }
        ],
        "configurationAttributes": {
          "launch": {
            "required": [
              "program"
            ],
            "properties": {
              "module": {
                "type": "string",
                "description": "Name of the module to be debugged.",
                "default": ""
              },
              "program": {
                "type": "string",
                "description": "Absolute path to the program.",
                "default": "${file}"
              },
              "pythonPath": {
                "type": "string",
                "description": "Path (fully qualified) to python executable. Defaults to the value in settings.json",
                "default": "${config:python.pythonPath}"
              },
              "args": {
                "type": "array",
                "description": "Command line arguments passed to the program",
                "default": [],
                "items": {
                  "type": "string"
                }
              },
              "stopOnEntry": {
                "type": "boolean",
                "description": "Automatically stop after launch.",
                "default": true
              },
              "externalConsole": {
                "type": "boolean",
                "description": "Deprecated: use 'console' attribute instead.",
                "default": false
              },
              "console": {
                "enum": [
                  "none",
                  "integratedTerminal",
                  "externalTerminal"
                ],
                "description": "Where to launch the debug target: internal console, integrated terminal, or external terminal.",
                "default": "none"
              },
              "cwd": {
                "type": "string",
                "description": "Absolute path to the working directory of the program being debugged. Default is the root directory of the file (leave empty).",
                "default": ""
              },
              "debugOptions": {
                "type": "array",
                "description": "Advanced options, view read me for further details.",
                "items": {
                  "type": "string",
                  "enum": [
                    "WaitOnAbnormalExit",
                    "WaitOnNormalExit",
                    "RedirectOutput",
                    "DebugStdLib",
                    "BreakOnSystemExitZero",
                    "DjangoDebugging",
                    "Sudo",
                    "IgnoreDjangoTemplateWarnings",
                    "Pyramid"
                  ]
                },
                "default": [
                  "WaitOnAbnormalExit",
                  "WaitOnNormalExit",
                  "RedirectOutput"
                ]
              },
              "exceptionHandling": {
                "description": "List of exception types and how they are handled during debugging (ignore, always break or break only if unhandled).",
                "properties": {
                  "ignore": {
                    "type": "array",
                    "description": "Never break into these exceptions, e.g. 'copy.Error'",
                    "default": [],
                    "items": {
                      "type": "string"
                    }
                  },
                  "always": {
                    "type": "array",
                    "description": "Always break into these exceptions, e.g. 'copy.Error'",
                    "default": [],
                    "items": {
                      "type": "string"
                    }
                  },
                  "unhandled": {
                    "type": "array",
                    "description": "Break into these exceptions if they aren't handled, e.g. 'copy.Error'",
                    "default": [],
                    "items": {
                      "type": "string"
                    }
                  }
                }
              },
              "env": {
                "type": "object",
                "description": "Environment variables defined as a key value pair. Property ends up being the Environment Variable and the value of the property ends up being the value of the Env Variable.",
                "default": {}
              },
              "envFile": {
                "type": "string",
                "description": "Absolute path to a file containing environment variable definitions.",
                "default": ""
              }
            }
          },
          "attach": {
            "required": [
              "localRoot",
              "remoteRoot"
            ],
            "properties": {
              "localRoot": {
                "type": "string",
                "description": "Local source root that corrresponds to the 'remoteRoot'.",
                "default": "${workspaceRoot}"
              },
              "remoteRoot": {
                "type": "string",
                "description": "The source root of the remote host.",
                "default": ""
              },
              "port": {
                "type": "number",
                "description": "Debug port to attach",
                "default": 0
              },
              "host": {
                "type": "string",
                "description": "IP Address of the of remote server (default is localhost or use 127.0.0.1).",
                "default": "localhost"
              },
              "secret": {
                "type": "string",
                "description": "Secret used to authenticate for remote debugging.",
                "default": ""
              }
            }
          }
        },
        "initialConfigurations": [
          {
            "name": "Python",
            "type": "python",
            "request": "launch",
            "stopOnEntry": true,
            "pythonPath": "${config:python.pythonPath}",
            "program": "${file}",
            "cwd": "${workspaceRoot}",
            "env": {},
            "envFile": "${workspaceRoot}/.env",
            "debugOptions": [
              "WaitOnAbnormalExit",
              "WaitOnNormalExit",
              "RedirectOutput"
            ]
          },
          {
            "name": "PySpark",
            "type": "python",
            "request": "launch",
            "stopOnEntry": true,
            "osx": {
              "pythonPath": "${env:SPARK_HOME}/bin/spark-submit"
            },
            "windows": {
              "pythonPath": "${env:SPARK_HOME}/bin/spark-submit.cmd"
            },
            "linux": {
              "pythonPath": "${env:SPARK_HOME}/bin/spark-submit"
            },
            "program": "${file}",
            "cwd": "${workspaceRoot}",
            "env": {},
            "envFile": "${workspaceRoot}/.env",
            "debugOptions": [
              "WaitOnAbnormalExit",
              "WaitOnNormalExit",
              "RedirectOutput"
            ]
          },
          {
            "name": "Python Module",
            "type": "python",
            "request": "launch",
            "stopOnEntry": true,
            "pythonPath": "${config:python.pythonPath}",
            "module": "module.name",
            "cwd": "${workspaceRoot}",
            "env": {},
            "envFile": "${workspaceRoot}/.env",
            "debugOptions": [
              "WaitOnAbnormalExit",
              "WaitOnNormalExit",
              "RedirectOutput"
            ]
          },
          {
            "name": "Integrated Terminal/Console",
            "type": "python",
            "request": "launch",
            "stopOnEntry": true,
            "pythonPath": "${config:python.pythonPath}",
            "program": "${file}",
            "cwd": "",
            "console": "integratedTerminal",
            "env": {},
            "envFile": "${workspaceRoot}/.env",
            "debugOptions": [
              "WaitOnAbnormalExit",
              "WaitOnNormalExit"
            ]
          },
          {
            "name": "External Terminal/Console",
            "type": "python",
            "request": "launch",
            "stopOnEntry": true,
            "pythonPath": "${config:python.pythonPath}",
            "program": "${file}",
            "cwd": "",
            "console": "externalTerminal",
            "env": {},
            "envFile": "${workspaceRoot}/.env",
            "debugOptions": [
              "WaitOnAbnormalExit",
              "WaitOnNormalExit"
            ]
          },
          {
            "name": "Django",
            "type": "python",
            "request": "launch",
            "stopOnEntry": true,
            "pythonPath": "${config:python.pythonPath}",
            "program": "${workspaceRoot}/manage.py",
            "cwd": "${workspaceRoot}",
            "args": [
              "runserver",
              "--noreload",
              "--nothreading"
            ],
            "env": {},
            "envFile": "${workspaceRoot}/.env",
            "debugOptions": [
              "WaitOnAbnormalExit",
              "WaitOnNormalExit",
              "RedirectOutput",
              "DjangoDebugging"
            ]
          },
          {
            "name": "Flask",
            "type": "python",
            "request": "launch",
            "stopOnEntry": false,
            "pythonPath": "${config:python.pythonPath}",
            "program": "fully qualified path fo 'flask' executable. Generally located along with python interpreter",
            "cwd": "${workspaceRoot}",
            "env": {
              "FLASK_APP": "${workspaceRoot}/quickstart/app.py"
            },
            "args": [
              "run",
              "--no-debugger",
              "--no-reload"
            ],
            "envFile": "${workspaceRoot}/.env",
            "debugOptions": [
              "WaitOnAbnormalExit",
              "WaitOnNormalExit",
              "RedirectOutput"
            ]
          },
          {
            "name": "Flask (old)",
            "type": "python",
            "request": "launch",
            "stopOnEntry": false,
            "pythonPath": "${config:python.pythonPath}",
            "program": "${workspaceRoot}/run.py",
            "cwd": "${workspaceRoot}",
            "args": [],
            "env": {},
            "envFile": "${workspaceRoot}/.env",
            "debugOptions": [
              "WaitOnAbnormalExit",
              "WaitOnNormalExit",
              "RedirectOutput"
            ]
          },
          {
            "name": "Pyramid",
            "type": "python",
            "request": "launch",
            "stopOnEntry": true,
            "pythonPath": "${config:python.pythonPath}",
            "cwd": "${workspaceRoot}",
            "env": {},
            "envFile": "${workspaceRoot}/.env",
            "args": [
              "${workspaceRoot}/development.ini"
            ],
            "debugOptions": [
              "WaitOnAbnormalExit",
              "WaitOnNormalExit",
              "RedirectOutput",
              "Pyramid"
            ]
          },
          {
            "name": "Watson",
            "type": "python",
            "request": "launch",
            "stopOnEntry": true,
            "pythonPath": "${config:python.pythonPath}",
            "program": "${workspaceRoot}/console.py",
            "cwd": "${workspaceRoot}",
            "args": [
              "dev",
              "runserver",
              "--noreload=True"
            ],
            "env": {},
            "envFile": "${workspaceRoot}/.env",
            "debugOptions": [
              "WaitOnAbnormalExit",
              "WaitOnNormalExit",
              "RedirectOutput"
            ]
          },
          {
            "name": "Attach (Remote Debug)",
            "type": "python",
            "request": "attach",
            "localRoot": "${workspaceRoot}",
            "remoteRoot": "${workspaceRoot}",
            "port": 3000,
            "secret": "my_secret",
            "host": "localhost"
          }
        ]
      }
    ],
    "configuration": {
      "type": "object",
      "title": "Python Configuration",
      "properties": {
        "python.promptToInstallJupyter": {
          "type": "boolean",
          "default": true,
          "description": "Display prompt to install Jupyter Extension.",
          "scope": "resource"
        },
        "python.pythonPath": {
          "type": "string",
          "default": "python",
          "description": "Path to Python, you can use a custom version of Python by modifying this setting to include the full path.",
          "scope": "resource"
        },
        "python.venvPath": {
          "type": "string",
          "default": "",
          "description": "Path to folder with a list of Virtual Environments (e.g. ~/.pyenv, ~/Envs, ~/.virtualenvs).",
          "scope": "resource"
        },
        "python.envFile": {
          "type": "string",
          "description": "Absolute path to a file containing environment variable definitions.",
          "default": "${workspaceRoot}/.env",
          "scope": "resource"
        },
        "python.jediPath": {
          "type": "string",
          "default": "",
          "description": "Path to directory containing the Jedi library (this path will contain the 'Jedi' sub directory).",
          "scope": "resource"
        },
        "python.sortImports.path": {
          "type": "string",
          "description": "Path to isort script, default using inner version",
          "default": "",
          "scope": "resource"
        },
        "python.sortImports.args": {
          "type": "array",
          "description": "Arguments passed in. Each argument is a separate item in the array.",
          "default": [],
          "items": {
            "type": "string"
          },
          "scope": "resource"
        },
        "python.disablePromptForFeatures": {
          "type": "array",
          "default": [],
          "description": "Do not display a prompt to install these features",
          "items": {
            "type": "string",
            "default": "pylint",
            "description": "Feature",
            "enum": [
              "flake8",
              "mypy",
              "pep8",
              "pylama",
              "prospector",
              "pydocstyle",
              "pylint"
            ]
          },
          "scope": "resource"
        },
        "python.linting.enabled": {
          "type": "boolean",
          "default": true,
          "description": "Whether to lint Python files.",
          "scope": "resource"
        },
        "python.linting.enabledWithoutWorkspace": {
          "type": "boolean",
          "default": true,
          "description": "Whether to lint Python files when no workspace is opened.",
          "scope": "resource"
        },
        "python.linting.prospectorEnabled": {
          "type": "boolean",
          "default": false,
          "description": "Whether to lint Python files using prospector.",
          "scope": "resource"
        },
        "python.linting.pylintEnabled": {
          "type": "boolean",
          "default": true,
          "description": "Whether to lint Python files using pylint.",
          "scope": "resource"
        },
        "python.linting.pep8Enabled": {
          "type": "boolean",
          "default": false,
          "description": "Whether to lint Python files using pep8",
          "scope": "resource"
        },
        "python.linting.flake8Enabled": {
          "type": "boolean",
          "default": false,
          "description": "Whether to lint Python files using flake8",
          "scope": "resource"
        },
        "python.linting.pydocstyleEnabled": {
          "type": "boolean",
          "default": false,
          "description": "Whether to lint Python files using pydocstyle",
          "scope": "resource"
        },
        "python.linting.mypyEnabled": {
          "type": "boolean",
          "default": false,
          "description": "Whether to lint Python files using mypy.",
          "scope": "resource"
        },
        "python.linting.lintOnTextChange": {
          "type": "boolean",
          "default": true,
          "description": "Whether to lint Python files when modified.",
          "scope": "resource"
        },
        "python.linting.lintOnSave": {
          "type": "boolean",
          "default": true,
          "description": "Whether to lint Python files when saved.",
          "scope": "resource"
        },
        "python.linting.maxNumberOfProblems": {
          "type": "number",
          "default": 100,
          "description": "Controls the maximum number of problems produced by the server.",
          "scope": "resource"
        },
        "python.linting.pylintCategorySeverity.convention": {
          "type": "string",
          "default": "Information",
          "description": "Severity of Pylint message type 'Convention/C'.",
          "enum": [
            "Hint",
            "Error",
            "Information",
            "Warning"
          ],
          "scope": "resource"
        },
        "python.linting.pylintCategorySeverity.refactor": {
          "type": "string",
          "default": "Hint",
          "description": "Severity of Pylint message type 'Refactor/R'.",
          "enum": [
            "Hint",
            "Error",
            "Information",
            "Warning"
          ],
          "scope": "resource"
        },
        "python.linting.pylintCategorySeverity.warning": {
          "type": "string",
          "default": "Warning",
          "description": "Severity of Pylint message type 'Warning/W'.",
          "enum": [
            "Hint",
            "Error",
            "Information",
            "Warning"
          ],
          "scope": "resource"
        },
        "python.linting.pylintCategorySeverity.error": {
          "type": "string",
          "default": "Error",
          "description": "Severity of Pylint message type 'Error/E'.",
          "enum": [
            "Hint",
            "Error",
            "Information",
            "Warning"
          ],
          "scope": "resource"
        },
        "python.linting.pylintCategorySeverity.fatal": {
          "type": "string",
          "default": "Error",
          "description": "Severity of Pylint message type 'Fatal/F'.",
          "enum": [
            "Hint",
            "Error",
            "Information",
            "Warning"
          ],
          "scope": "resource"
        },
        "python.linting.pep8CategorySeverity.W": {
          "type": "string",
          "default": "Warning",
          "description": "Severity of Pep8 message type 'W'.",
          "enum": [
            "Hint",
            "Error",
            "Information",
            "Warning"
          ],
          "scope": "resource"
        },
        "python.linting.pep8CategorySeverity.E": {
          "type": "string",
          "default": "Error",
          "description": "Severity of Pep8 message type 'E'.",
          "enum": [
            "Hint",
            "Error",
            "Information",
            "Warning"
          ],
          "scope": "resource"
        },
        "python.linting.flake8CategorySeverity.F": {
          "type": "string",
          "default": "Error",
          "description": "Severity of Flake8 message type 'F'.",
          "enum": [
            "Hint",
            "Error",
            "Information",
            "Warning"
          ],
          "scope": "resource"
        },
        "python.linting.flake8CategorySeverity.E": {
          "type": "string",
          "default": "Error",
          "description": "Severity of Flake8 message type 'E'.",
          "enum": [
            "Hint",
            "Error",
            "Information",
            "Warning"
          ],
          "scope": "resource"
        },
        "python.linting.flake8CategorySeverity.W": {
          "type": "string",
          "default": "Warning",
          "description": "Severity of Flake8 message type 'W'.",
          "enum": [
            "Hint",
            "Error",
            "Information",
            "Warning"
          ],
          "scope": "resource"
        },
        "python.linting.mypyCategorySeverity.error": {
          "type": "string",
          "default": "Error",
          "description": "Severity of Mypy message type 'Error'.",
          "enum": [
            "Hint",
            "Error",
            "Information",
            "Warning"
          ],
          "scope": "resource"
        },
        "python.linting.mypyCategorySeverity.note": {
          "type": "string",
          "default": "Information",
          "description": "Severity of Mypy message type 'Note'.",
          "enum": [
            "Hint",
            "Error",
            "Information",
            "Warning"
          ],
          "scope": "resource"
        },
        "python.linting.prospectorPath": {
          "type": "string",
          "default": "prospector",
          "description": "Path to Prospector, you can use a custom version of prospector by modifying this setting to include the full path.",
          "scope": "resource"
        },
        "python.linting.pylintPath": {
          "type": "string",
          "default": "pylint",
          "description": "Path to Pylint, you can use a custom version of pylint by modifying this setting to include the full path.",
          "scope": "resource"
        },
        "python.linting.pep8Path": {
          "type": "string",
          "default": "pep8",
          "description": "Path to pep8, you can use a custom version of pep8 by modifying this setting to include the full path.",
          "scope": "resource"
        },
        "python.linting.flake8Path": {
          "type": "string",
          "default": "flake8",
          "description": "Path to flake8, you can use a custom version of flake8 by modifying this setting to include the full path.",
          "scope": "resource"
        },
        "python.linting.pydocstylePath": {
          "type": "string",
          "default": "pydocstyle",
          "description": "Path to pydocstyle, you can use a custom version of pydocstyle by modifying this setting to include the full path.",
          "scope": "resource"
        },
        "python.linting.mypyPath": {
          "type": "string",
          "default": "mypy",
          "description": "Path to mypy, you can use a custom version of mypy by modifying this setting to include the full path.",
          "scope": "resource"
        },
        "python.linting.prospectorArgs": {
          "type": "array",
          "description": "Arguments passed in. Each argument is a separate item in the array.",
          "default": [],
          "items": {
            "type": "string"
          },
          "scope": "resource"
        },
        "python.linting.pylintArgs": {
          "type": "array",
          "description": "Arguments passed in. Each argument is a separate item in the array.",
          "default": [],
          "items": {
            "type": "string"
          },
          "scope": "resource"
        },
        "python.linting.pep8Args": {
          "type": "array",
          "description": "Arguments passed in. Each argument is a separate item in the array.",
          "default": [],
          "items": {
            "type": "string"
          },
          "scope": "resource"
        },
        "python.linting.flake8Args": {
          "type": "array",
          "description": "Arguments passed in. Each argument is a separate item in the array.",
          "default": [],
          "items": {
            "type": "string"
          },
          "scope": "resource"
        },
        "python.linting.pydocstyleArgs": {
          "type": "array",
          "description": "Arguments passed in. Each argument is a separate item in the array.",
          "default": [],
          "items": {
            "type": "string"
          },
          "scope": "resource"
        },
        "python.linting.mypyArgs": {
          "type": "array",
          "description": "Arguments passed in. Each argument is a separate item in the array.",
          "default": [
            "--ignore-missing-imports",
            "--follow-imports=silent"
          ],
          "items": {
            "type": "string"
          },
          "scope": "resource"
        },
        "python.linting.outputWindow": {
          "type": "string",
          "default": "Python",
          "description": "The output window name for the linting messages, defaults to Python output window.",
          "scope": "resource"
        },
        "python.formatting.provider": {
          "type": "string",
          "default": "autopep8",
          "description": "Provider for formatting. Possible options include 'autopep8' and 'yapf'.",
          "enum": [
            "autopep8",
            "yapf",
            "none"
          ],
          "scope": "resource"
        },
        "python.formatting.autopep8Path": {
          "type": "string",
          "default": "autopep8",
          "description": "Path to autopep8, you can use a custom version of autopep8 by modifying this setting to include the full path.",
          "scope": "resource"
        },
        "python.formatting.yapfPath": {
          "type": "string",
          "default": "yapf",
          "description": "Path to yapf, you can use a custom version of yapf by modifying this setting to include the full path.",
          "scope": "resource"
        },
        "python.formatting.autopep8Args": {
          "type": "array",
          "description": "Arguments passed in. Each argument is a separate item in the array.",
          "default": [],
          "items": {
            "type": "string"
          },
          "scope": "resource"
        },
        "python.formatting.yapfArgs": {
          "type": "array",
          "description": "Arguments passed in. Each argument is a separate item in the array.",
          "default": [],
          "items": {
            "type": "string"
          },
          "scope": "resource"
        },
        "python.formatting.formatOnSave": {
          "type": "boolean",
          "default": false,
          "description": "Format the document upon saving.",
          "scope": "resource"
        },
        "python.formatting.outputWindow": {
          "type": "string",
          "default": "Python",
          "description": "The output window name for the formatting messages, defaults to Python output window.",
          "scope": "resource"
        },
        "python.autoComplete.preloadModules": {
          "type": "array",
          "items": {
            "type": "string"
          },
          "default": [],
          "description": "Comma delimited list of modules preloaded to speed up Auto Complete (e.g. add Numpy, Pandas, etc, items slow to load when autocompleting).",
          "scope": "resource"
        },
        "python.autoComplete.extraPaths": {
          "type": "array",
          "default": [],
          "description": "List of paths to libraries and the like that need to be imported by auto complete engine. E.g. when using Google App SDK, the paths are not in system path, hence need to be added into this list.",
          "scope": "resource"
        },
        "python.autoComplete.addBrackets": {
          "type": "boolean",
          "default": false,
          "description": "Automatically add brackets for functions.",
          "scope": "resource"
        },
        "python.workspaceSymbols.tagFilePath": {
          "type": "string",
          "default": "${workspaceRoot}/.vscode/tags",
          "description": "Fully qualified path to tag file (exuberant ctag file), used to provide workspace symbols.",
          "scope": "resource"
        },
        "python.workspaceSymbols.enabled": {
          "type": "boolean",
          "default": true,
          "description": "Set to 'false' to disable Workspace Symbol provider using ctags.",
          "scope": "resource"
        },
        "python.workspaceSymbols.rebuildOnStart": {
          "type": "boolean",
          "default": true,
          "description": "Whether to re-build the tags file on start (defaults to true).",
          "scope": "resource"
        },
        "python.workspaceSymbols.rebuildOnFileSave": {
          "type": "boolean",
          "default": true,
          "description": "Whether to re-build the tags file on when changes made to python files are saved.",
          "scope": "resource"
        },
        "python.workspaceSymbols.ctagsPath": {
          "type": "string",
          "default": "ctags",
          "description": "Fully qualilified path to the ctags executable (else leave as ctags, assuming it is in current path).",
          "scope": "resource"
        },
        "python.workspaceSymbols.exclusionPatterns": {
          "type": "array",
          "default": [
            "**/site-packages/**"
          ],
          "items": {
            "type": "string"
          },
          "description": "Pattern used to exclude files and folders from ctags See http://ctags.sourceforge.net/ctags.html.",
          "scope": "resource"
        },
        "python.unitTest.promptToConfigure": {
          "type": "boolean",
          "default": true,
          "description": "Where to prompt to configure a test framework if potential tests directories are discovered.",
          "scope": "resource"
        },
        "python.unitTest.debugPort": {
          "type": "number",
          "default": 3000,
          "description": "Port number used for debugging of unittests.",
          "scope": "resource"
        },
        "python.unitTest.cwd": {
          "type": "string",
          "default": null,
          "description": "Optional working directory for unit tests.",
          "scope": "resource"
        },
        "python.unitTest.nosetestsEnabled": {
          "type": "boolean",
          "default": false,
          "description": "Whether to enable or disable unit testing using nosetests.",
          "scope": "resource"
        },
        "python.unitTest.nosetestPath": {
          "type": "string",
          "default": "nosetests",
          "description": "Path to nosetests, you can use a custom version of nosetests by modifying this setting to include the full path.",
          "scope": "resource"
        },
        "python.unitTest.pyTestEnabled": {
          "type": "boolean",
          "default": false,
          "description": "Whether to enable or disable unit testing using pytest.",
          "scope": "resource"
        },
        "python.unitTest.pyTestPath": {
          "type": "string",
          "default": "py.test",
          "description": "Path to pytest (py.test), you can use a custom version of pytest by modifying this setting to include the full path.",
          "scope": "resource"
        },
        "python.unitTest.nosetestArgs": {
          "type": "array",
          "description": "Arguments passed in. Each argument is a separate item in the array.",
          "default": [],
          "items": {
            "type": "string"
          },
          "scope": "resource"
        },
        "python.unitTest.pyTestArgs": {
          "type": "array",
          "description": "Arguments passed in. Each argument is a separate item in the array.",
          "default": [],
          "items": {
            "type": "string"
          },
          "scope": "resource"
        },
        "python.unitTest.unittestEnabled": {
          "type": "boolean",
          "default": false,
          "description": "Whether to enable or disable unit testing using unittest.",
          "scope": "resource"
        },
        "python.unitTest.unittestArgs": {
          "type": "array",
          "description": "Arguments passed in. Each argument is a separate item in the array.",
          "default": [
            "-v",
            "-s",
            ".",
            "-p",
            "*test*.py"
          ],
          "items": {
            "type": "string"
          },
          "scope": "resource"
        },
        "python.linting.ignorePatterns": {
          "type": "array",
          "description": "Patterns used to exclude files or folders from being linted.",
          "default": [
            ".vscode/*.py",
            "**/site-packages/**/*.py"
          ],
          "items": {
            "type": "string"
          },
          "scope": "resource"
        },
        "python.linting.pylamaEnabled": {
          "type": "boolean",
          "default": false,
          "description": "Whether to lint Python files using pylama.",
          "scope": "resource"
        },
        "python.linting.pylamaPath": {
          "type": "string",
          "default": "pylama",
          "description": "Path to pylama, you can use a custom version of pylama by modifying this setting to include the full path.",
          "scope": "resource"
        },
        "python.linting.pylamaArgs": {
          "type": "array",
          "description": "Arguments passed in. Each argument is a separate item in the array.",
          "default": [],
          "items": {
            "type": "string"
          },
          "scope": "resource"
        },
        "python.unitTest.outputWindow": {
          "type": "string",
          "default": "Python Test Log",
          "description": "The output window name for the unit test messages, defaults to Python output window.",
          "scope": "resource"
        },
        "python.terminal.executeInFileDir": {
          "type": "boolean",
          "default": false,
          "description": "When executing a file in the terminal, whether to use execute in the file's directory, instead of the current open folder.",
          "scope": "resource"
        },
        "python.terminal.launchArgs": {
          "type": "array",
          "default": [],
          "description": "Python launch arguments to use when executing a file in the terminal.",
          "scope": "resource"
        },
        "python.jupyter.appendResults": {
          "type": "boolean",
          "default": true,
          "description": "Whether to appen the results to results window, else clear and display.",
          "scope": "resource"
        },
        "python.jupyter.defaultKernel": {
          "type": "string",
          "default": "",
          "description": "Default kernel to be used. By default the first available kernel is used.",
          "scope": "resource"
        },
        "python.jupyter.startupCode": {
          "type": "array",
          "items": {
            "type": "string"
          },
          "default": [
            "%matplotlib inline"
          ],
          "description": "Code executed when the kernel starts. Such as the default of '%matplotlib inline'. Individual lines can be placed in separate items of the array.",
          "scope": "resource"
        }
      }
    },
    "languages": [
      {
        "id": "pip-requirements",
        "aliases": [
          "pip requirements",
          "requirements.txt"
        ],
        "filenames": [
          "requirements.txt"
        ],
        "filenamePatterns": [
          "*-requirements.txt",
          "requirements-*.txt"
        ],
        "configuration": "./languages/pip-requirements.json"
      }
    ],
    "grammars": [
      {
        "language": "pip-requirements",
        "scopeName": "source.pip-requirements",
        "path": "./syntaxes/pip-requirements.tmLanguage.json"
      }
    ]
  },
  "scripts": {
    "vscode:prepublish": "tsc -p ./ && webpack",
    "compile": "webpack && tsc -watch -p ./",
    "postinstall": "node ./node_modules/vscode/bin/install",
<<<<<<< HEAD
    "test": "node ./node_modules/vscode/bin/test && node ./out/test/multiRootTest.js",
    "precommit": "node gulpfile.js",
    "lint": "tslint src/**/*.ts -t verbose"
=======
    "test": "node ./out/test/standardTest.js && node ./out/test/multiRootTest.js"
>>>>>>> 67ec41ea
  },
  "dependencies": {
    "anser": "^1.1.0",
    "copy-paste": "^1.3.0",
    "diff-match-patch": "^1.0.0",
    "fs-extra": "^4.0.2",
    "fuzzy": "^0.1.3",
    "line-by-line": "^0.1.5",
    "lodash": "^4.17.4",
    "minimatch": "^3.0.3",
    "named-js-regexp": "^1.3.1",
    "node-static": "^0.7.9",
    "prepend-file": "^1.3.0",
    "rx": "^4.1.0",
    "semver": "^5.4.1",
    "socket.io": "^1.4.8",
    "tmp": "0.0.29",
    "transformime": "^3.1.2",
    "transformime-marked": "0.0.1",
    "tree-kill": "^1.1.0",
    "uint64be": "^1.0.1",
    "untildify": "^3.0.2",
    "vscode-debugadapter": "^1.0.1",
    "vscode-debugprotocol": "^1.0.1",
    "vscode-extension-telemetry": "^0.0.5",
    "vscode-languageclient": "^3.1.0",
    "vscode-languageserver": "^3.1.0",
    "winreg": "^1.2.4",
    "xml2js": "^0.4.17",
    "vscode": "^1.0.3"
  },
  "devDependencies": {
    "@types/fs-extra": "^4.0.2",
    "@types/jquery": "^1.10.31",
    "@types/lodash": "^4.14.74",
    "@types/mocha": "^2.2.32",
    "@types/node": "^6.0.40",
    "@types/rx": "^2.5.33",
    "@types/semver": "^5.4.0",
    "@types/sinon": "^2.3.2",
    "@types/socket.io": "^1.4.27",
    "@types/socket.io-client": "^1.4.27",
    "@types/uuid": "^3.3.27",
    "@types/winreg": "^1.2.30",
    "babel-core": "^6.14.0",
    "babel-loader": "^6.2.5",
    "babel-preset-es2015": "^6.14.0",
    "event-stream": "^3.3.4",
    "gulp": "^3.9.1",
    "gulp-filter": "^5.0.1",
    "gulp-typescript": "^3.2.2",
    "husky": "^0.14.3",
    "ignore-loader": "^0.1.1",
    "retyped-diff-match-patch-tsd-ambient": "^1.0.0-0",
    "sinon": "^2.3.6",
    "mocha": "^2.3.3",
    "relative": "^3.0.2",
    "ts-loader": "^2.3.4",
    "tslint": "^5.7.0",
    "tslint-eslint-rules": "^4.1.1",
    "tslint-microsoft-contrib": "^5.0.1",
    "typescript": "^2.5.2",
    "typescript-formatter": "^6.0.0",
    "vscode": "^1.1.5",
    "webpack": "^1.13.2"
  }
}<|MERGE_RESOLUTION|>--- conflicted
+++ resolved
@@ -1593,13 +1593,9 @@
     "vscode:prepublish": "tsc -p ./ && webpack",
     "compile": "webpack && tsc -watch -p ./",
     "postinstall": "node ./node_modules/vscode/bin/install",
-<<<<<<< HEAD
-    "test": "node ./node_modules/vscode/bin/test && node ./out/test/multiRootTest.js",
+    "test": "node ./out/test/standardTest.js && node ./out/test/multiRootTest.js",
     "precommit": "node gulpfile.js",
     "lint": "tslint src/**/*.ts -t verbose"
-=======
-    "test": "node ./out/test/standardTest.js && node ./out/test/multiRootTest.js"
->>>>>>> 67ec41ea
   },
   "dependencies": {
     "anser": "^1.1.0",
