--- conflicted
+++ resolved
@@ -8,7 +8,6 @@
 
 // A task runner that calls a custom npm script that compiles the extension.
 {
-<<<<<<< HEAD
     "version": "2.0.0",
     "presentation": {
         "echo": true,
@@ -53,23 +52,4 @@
             }
         }
     ]
-=======
-	"version": "0.1.0",
-
-	// we want to run npm
-	"command": "npm",
-
-	// the command is a shell script
-	"isShellCommand": true,
-
-	// show the output window only if unrecognized errors occur.
-	"showOutput": "silent",
-
-	// we run the custom script "compile" as defined in package.json
-	"args": ["run", "compile", "--loglevel", "silent"],
-	"isBackground": true,
-
-	// use the standard tsc in watch mode problem matcher to find compile problems in the output.
-	"problemMatcher": "$tsc-watch"
->>>>>>> 24c2b66e
 }