--- conflicted
+++ resolved
@@ -62,8 +62,6 @@
 			],
 			"stopOnEntry": false,
 			"sourceMaps": true,
-<<<<<<< HEAD
-=======
 			"outFiles": [
 				"${workspaceRoot}/out/**/*.js"
 			],
@@ -81,7 +79,6 @@
 			],
 			"stopOnEntry": false,
 			"sourceMaps": true,
->>>>>>> 54741c13
 			"outFiles": [
 				"${workspaceRoot}/out/**/*.js"
 			],
