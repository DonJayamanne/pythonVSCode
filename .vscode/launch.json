--- conflicted
+++ resolved
@@ -1,109 +1,7 @@
 // A launch configuration that compiles the extension and then opens it inside a new window
 {
-<<<<<<< HEAD
-    "version": "0.1.0",
-    "configurations": [{
-            "name": "Launch Extension",
-            "type": "extensionHost",
-            "request": "launch",
-            "runtimeExecutable": "${execPath}",
-            "args": [
-                "--extensionDevelopmentPath=${workspaceRoot}"
-            ],
-            "stopOnEntry": false,
-            "sourceMaps": true,
-            "outDir": "${workspaceRoot}/out",
-            "preLaunchTask": "npm"
-        },
-        {
-            "name": "Launch Extension as debugServer", // https://code.visualstudio.com/docs/extensions/example-debuggers
-            "type": "node",
-            "request": "launch",
-            "program": "${workspaceRoot}/out/client/debugger/Main.js",
-            "stopOnEntry": false,
-            "args": [
-                "--server=4711"
-            ],
-            "sourceMaps": true,
-            "outDir": "${workspaceRoot}/out/client",
-            "cwd": "${workspaceRoot}"
-        },
-        {
-            "name": "Launch Tests",
-            "type": "extensionHost",
-            "request": "launch",
-            "runtimeExecutable": "${execPath}",
-            "args": [
-                "${workspaceRoot}/src/test",
-                "--extensionDevelopmentPath=${workspaceRoot}",
-                "--extensionTestsPath=${workspaceRoot}/out/test"
-            ],
-            "stopOnEntry": false,
-            "sourceMaps": true,
-            "outDir": "${workspaceRoot}/out/test",
-            "preLaunchTask": "npm"
-        },
-        {
-            "name": "Python",
-            "type": "python",
-            "request": "launch",
-            "stopOnEntry": true,
-            "pythonPath": "python",
-            "program": "${file}",
-            "console": "integratedTerminal",
-            "args": [],
-            "debugOptions": [
-                "WaitOnAbnormalExit",
-                "WaitOnNormalExit",
-                "RedirectOutput"
-            ],
-            "cwd": "${workspaceRoot}"
-        },
-        {
-            "type": "node",
-            "request": "launch",
-            "name": "Server",
-            "cwd": "${workspaceRoot}",
-            "program": "${workspaceRoot}/src/pydev/pythonDebug.ts",
-            "args": ["--server=4711"],
-            "sourceMaps": true,
-            "outFiles": ["${workspaceRoot}/out/**/*.js"]
-        }
-    ],
-    "compounds": [{
-            "name": "Extension + Debugger",
-            "configurations": [
-                "Launch Extension", "Launch Extension as debugServer"
-            ]
-        },
-        {
-            "name": "Extension + PydevDebugger",
-            "configurations": [
-                "Launch Extension", "Server"
-            ]
-        }
-    ]
-=======
 	"version": "0.1.0",
-	"configurations": [{
-			"name": "CompletionServer.ppy",
-			"type": "python",
-			"request": "launch",
-			"stopOnEntry": true,
-			"pythonPath": "python",
-			"program": "${workspaceRoot}/pythonFiles/completionServer.py",
-			"cwd": "${workspaceRoot}",
-			"env": {},
-			"args": [
-				"123"
-			],
-			"envFile": "${workspaceRoot}/.env",
-			"debugOptions": [
-				"WaitOnAbnormalExit",
-				"WaitOnNormalExit",
-				"RedirectOutput"
-			]
-		},
+	"configurations": [
 		{
 			"name": "Launch Extension",
 			"type": "extensionHost",
@@ -160,13 +58,36 @@
 				"RedirectOutput"
 			],
 			"cwd": "${workspaceRoot}"
+		},
+		{
+			"type": "node",
+			"request": "launch",
+			"name": "Server",
+			"cwd": "${workspaceRoot}",
+			"program": "${workspaceRoot}/src/pydev/pythonDebug.ts",
+			"args": [
+				"--server=4711"
+			],
+			"sourceMaps": true,
+			"outFiles": [
+				"${workspaceRoot}/out/**/*.js"
+			]
 		}
 	],
-	"compounds": [{
-		"name": "Extension + Debugger",
-		"configurations": [
-			"Launch Extension", "Launch Extension as debugServer"
-		]
-	}]
->>>>>>> 88b9a17c
+	"compounds": [
+		{
+			"name": "Extension + Debugger",
+			"configurations": [
+				"Launch Extension",
+				"Launch Extension as debugServer"
+			]
+		},
+		{
+			"name": "Extension + PydevDebugger",
+			"configurations": [
+				"Launch Extension",
+				"Server"
+			]
+		}
+	]
 }